--- conflicted
+++ resolved
@@ -154,8 +154,7 @@
 
 def get_licenses(location, min_score=0, include_text=False,
                  license_url_template=DEJACODE_LICENSE_URL,
-                 deadline=sys.maxsize, include_origin_text=False,
-                 **kwargs):
+                 deadline=sys.maxsize, **kwargs):
     """
     Return a mapping or detected_licenses for licenses detected in the file at
     `location`
@@ -171,8 +170,6 @@
 
     if `include_text` is True, matched text is included in the returned
     `licenses` data.
-    if `include_origin_text` is True, matched text is included in the returned
-    `licenses` data without highlighting.
     """
     from licensedcode import cache
     idx = cache.get_index()
@@ -190,64 +187,16 @@
             matched_text = match.matched_text(whole_lines=False)
         if include_origin_text:
             highlight_not_matched = highlight_matched = u'%s'
-            origin_matched_text = match.matched_text(
+            matched_text = match.matched_text(
                 highlight_matched=highlight_matched,
                 highlight_not_matched=highlight_not_matched,
                 whole_lines=False)
 
         detected_expressions.append(match.rule.license_expression)
 
-<<<<<<< HEAD
         detected_licenses.extend(
             _licenses_data_from_match(match, matched_text, license_url_template)
         )
-=======
-        for license_key in match.rule.license_keys():
-            lic = licenses.get(license_key)
-            result = OrderedDict()
-            detected_licenses.append(result)
-            result['key'] = lic.key
-            result['score'] = match.score()
-            result['name'] = lic.name
-            result['short_name'] = lic.short_name
-            result['category'] = lic.category
-            result['is_exception'] = lic.is_exception
-            result['owner'] = lic.owner
-            result['homepage_url'] = lic.homepage_url
-            result['text_url'] = lic.text_urls[0] if lic.text_urls else ''
-            result['reference_url'] = license_url_template.format(lic.key)
-            spdx_key = lic.spdx_license_key
-            result['spdx_license_key'] = spdx_key
-            if spdx_key:
-                spdx_key = lic.spdx_license_key.rstrip('+')
-                spdx_url = SPDX_LICENSE_URL.format(spdx_key)
-            else:
-                spdx_url = ''
-            result['spdx_url'] = spdx_url
-            result['start_line'] = match.start_line
-            result['end_line'] = match.end_line
-            matched_rule = result['matched_rule'] = OrderedDict()
-            matched_rule['identifier'] = match.rule.identifier
-            matched_rule['license_expression'] = match.rule.license_expression
-            matched_rule['licenses'] = match.rule.license_keys()
-
-            matched_rule['is_license_text'] = match.rule.is_license_text
-            matched_rule['is_license_notice'] = match.rule.is_license_notice
-            matched_rule['is_license_reference'] = match.rule.is_license_reference
-            matched_rule['is_license_tag'] = match.rule.is_license_tag
-
-            matched_rule['matcher'] = match.matcher
-            matched_rule['rule_length'] = match.rule.length
-            matched_rule['matched_length'] = match.len()
-            matched_rule['match_coverage'] = match.coverage()
-            matched_rule['rule_relevance'] = match.rule.relevance
-
-            # FIXME: for sanity this should always be included?????
-            if include_text:
-                result['matched_text'] = matched_text
-            if include_origin_text:
-                result['origin_matched_text'] = origin_matched_text
->>>>>>> e74140df
 
     return OrderedDict([
         ('licenses', detected_licenses),
