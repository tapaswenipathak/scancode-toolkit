--- conflicted
+++ resolved
@@ -94,11 +94,8 @@
     if not value or ctx.resilient_parsing:
         return
     click.echo('ScanCode version ' + scancode_config.__version__)
-<<<<<<< HEAD
+    click.echo('ScanCode Output Format version ' + scancode_config.__output_format_version__)
     click.echo('SPDX License list version ' + scancode_config.spdx_license_list_version)
-=======
-    click.echo('Output Format version ' + scancode_config.__output_format_version__)
->>>>>>> d8d272ab
     ctx.exit()
 
 
