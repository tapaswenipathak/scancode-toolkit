--- conflicted
+++ resolved
@@ -29,15 +29,9 @@
 
 import simplejson
 
-<<<<<<< HEAD
-from plugincode.output import output_impl
-=======
-from commoncode.system import py2
-from commoncode.system import py3
 from formattedcode import FileOptionType
 from commoncode.cliutils import OUTPUT_GROUP
 from commoncode.cliutils import PluggableCommandLineOption
->>>>>>> b14ca7b2
 from plugincode.output import OutputPlugin
 from plugincode.output import output_impl
 
@@ -46,20 +40,12 @@
 """
 
 
-mode = 'w'
-space = u' '
-comma = u','
-colon = u':'
-eol = u'\n'
-file_key = u'files'
-
-
 @output_impl
 class JsonLinesOutput(OutputPlugin):
 
     options = [
         PluggableCommandLineOption(('--json-lines', 'output_json_lines',),
-            type=FileOptionType(mode=mode, lazy=True),
+            type=FileOptionType(mode='w', lazy=True),
             metavar='FILE',
             help='Write scan output as JSON Lines to FILE.',
             help_group=OUTPUT_GROUP,
@@ -81,21 +67,21 @@
         simplejson_kwargs = dict(
             iterable_as_array=True,
             encoding='utf-8',
-            separators=(comma, colon,)
+            separators=(u',', u':',)
         )
         output_json_lines.write(
             simplejson.dumps(headers, **simplejson_kwargs))
-        output_json_lines.write(eol)
+        output_json_lines.write('\n')
 
         for name, value in codebase.attributes.to_dict().items():
             if value:
                 smry = {name: value}
                 output_json_lines.write(
                     simplejson.dumps(smry, **simplejson_kwargs))
-                output_json_lines.write(eol)
+                output_json_lines.write('\n')
 
         for scanned_file in files:
-            scanned_file_line = {file_key: [scanned_file]}
+            scanned_file_line = {'files': [scanned_file]}
             output_json_lines.write(
                 simplejson.dumps(scanned_file_line, **simplejson_kwargs))
-            output_json_lines.write(eol)+            output_json_lines.write('\n')