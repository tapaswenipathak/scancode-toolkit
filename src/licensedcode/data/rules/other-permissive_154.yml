--- conflicted
+++ resolved
@@ -1,8 +1,4 @@
 license_expression: other-permissive
-<<<<<<< HEAD
-is_license_text: yes
-=======
 is_license_notice: yes
->>>>>>> 6d1ce423
 relevance: 100
 notes: A subset of the latex2e license