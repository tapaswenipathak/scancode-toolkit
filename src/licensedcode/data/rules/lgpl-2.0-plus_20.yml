<<<<<<< HEAD
licenses:
    - lgpl-2.0-plus
template: yes
=======
licenses:
    - lgpl-2.0-plus
>>>>>>> 908f0cd4
<|MERGE_RESOLUTION|>--- conflicted
+++ resolved
@@ -1,8 +1,3 @@
-<<<<<<< HEAD
-licenses:
-    - lgpl-2.0-plus
-template: yes
-=======
-licenses:
-    - lgpl-2.0-plus
->>>>>>> 908f0cd4
+licenses:
+    - lgpl-2.0-plus
+