--- conflicted
+++ resolved
@@ -21,7 +21,7 @@
 from scancode.api import SCANCODE_LICENSEDB_URL
 
 
-TRACE = True
+TRACE = False
 
 def logger_debug(*args): pass
 
@@ -156,7 +156,6 @@
             license_url_template=license_url_template
         )
 
-<<<<<<< HEAD
     def process_codebase(self, codebase, unknown_licenses, **kwargs):
         """
         Post process the codebase to further detect unknown licenses and follow
@@ -170,32 +169,22 @@
 
             for resource in codebase.walk(topdown=False):
                 # follow license references to other files
-                match_reference_license(resource, codebase)
-
-
-def match_reference_license(resource, codebase):
-=======
-    def process_codebase(self, codebase, **kwargs):
-
-        if codebase.has_single_resource:
-            return
-
-        for resource in codebase.walk():
-            if TRACE:
-                license_expressions_before = list(resource.license_expressions)
-            modified = add_referenced_filenames_license_matches(resource, codebase)
-            if TRACE and modified:
-                license_expressions_after = list(resource.license_expressions)
-                logger_debug(
-                    f'add_referenced_filenames_license_matches: Modfied:',
-                    f'{resource} with license_expressions:\n'
-                    f'before: {license_expressions_before}\n'
-                    f'after : {license_expressions_after}'
-                )
+                if TRACE:
+                    license_expressions_before = list(resource.license_expressions)
+
+                modified = add_referenced_filenames_license_matches(resource, codebase)
+
+                if TRACE and modified:
+                    license_expressions_after = list(resource.license_expressions)
+                    logger_debug(
+                        f'add_referenced_filenames_license_matches: Modfied:',
+                        f'{resource} with license_expressions:\n'
+                        f'before: {license_expressions_before}\n'
+                        f'after : {license_expressions_after}'
+                    )
 
 
 def add_referenced_filenames_license_matches(resource, codebase):
->>>>>>> b5f46246
     """
     Return an updated ``resource`` saving it in place, after adding new license
     matches (licenses and license_expressions) following their Rule
