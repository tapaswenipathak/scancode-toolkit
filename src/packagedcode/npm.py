--- conflicted
+++ resolved
@@ -395,29 +395,22 @@
     https://docs.npmjs.com/files/package.json#people-fields-author-contributors
     The "author" is one person.
     """
-<<<<<<< HEAD
-    name, email, url = parse_person(author)
-    package.parties.append(
-        models.Party(
-            type=models.party_person,
-            name=name,
-            role='author',
-            email=email, url=url))
-=======
-    authors = []
     if isinstance(author, list):
         for auth in author:
             name, email, url = parse_person(auth)
-
-            authors.append(models.Party(type=models.party_person, name=name, email=email, url=url))
-
+            package.parties.append(models.Party(
+                type=models.party_person, 
+                name=name, 
+                role='author',
+                email=email, url=url))
     else:  # a string or dict
         name, email, url = parse_person(author)
-        authors.append(models.Party(type=models.party_person, name=name, email=email, url=url))
-
-
-    package.authors = authors
->>>>>>> 783ad823
+        package.parties.append(models.Party(
+            type=models.party_person, 
+            name=name, 
+            role='author',
+            email=email, url=url))
+        
     return package
 
 
