[
  {
    "type": "deb",
    "namespace": "ubuntu",
    "name": "base-files",
    "version": "11ubuntu5",
    "qualifiers": {
      "arch": "amd64"
    },
    "subpath": null,
    "primary_language": null,
    "description": "Debian base system miscellaneous files\n This package contains the basic filesystem hierarchy of a Debian system, and\n several important miscellaneous files, such as /etc/debian_version,\n /etc/host.conf, /etc/issue, /etc/motd, /etc/profile, and others,\n and the text of several common licenses in use on Debian systems.",
    "release_date": null,
    "parties": [
      {
        "type": null,
        "role": "maintainer",
        "name": "Ubuntu Developers <ubuntu-devel-discuss@lists.ubuntu.com>",
        "email": null,
        "url": null
      }
    ],
    "keywords": [
      "admin"
    ],
    "homepage_url": null,
    "download_url": null,
    "size": "390",
    "sha1": null,
    "md5": null,
    "sha256": null,
    "sha512": null,
    "bug_tracking_url": null,
    "code_view_url": null,
    "vcs_url": null,
    "copyright": null,
    "license_expression": null,
    "declared_license": null,
    "notice_text": null,
    "root_path": null,
    "dependencies": [],
    "contains_source_code": null,
    "source_packages": [],
<<<<<<< HEAD
    "extra_data": {},
    "multi_arch": "foreign",
=======
>>>>>>> 5d33b05f
    "installed_files": [
      {
        "path": "/etc/debian_version",
        "size": 0,
        "sha1": null,
        "md5": null,
        "sha256": null,
        "sha512": null
      },
      {
        "path": "/etc/default/motd-news",
        "size": 0,
        "sha1": null,
        "md5": null,
        "sha256": null,
        "sha512": null
      },
      {
        "path": "/etc/dpkg/origins/debian",
        "size": 0,
        "sha1": null,
        "md5": null,
        "sha256": null,
        "sha512": null
      },
      {
        "path": "/etc/dpkg/origins/ubuntu",
        "size": 0,
        "sha1": null,
        "md5": null,
        "sha256": null,
        "sha512": null
      },
      {
        "path": "/etc/host.conf",
        "size": 0,
        "sha1": null,
        "md5": null,
        "sha256": null,
        "sha512": null
      },
      {
        "path": "/etc/issue",
        "size": 0,
        "sha1": null,
        "md5": null,
        "sha256": null,
        "sha512": null
      },
      {
        "path": "/etc/issue.net",
        "size": 0,
        "sha1": null,
        "md5": null,
        "sha256": null,
        "sha512": null
      },
      {
        "path": "/etc/legal",
        "size": 0,
        "sha1": null,
        "md5": null,
        "sha256": null,
        "sha512": null
      },
      {
        "path": "/etc/lsb-release",
        "size": 0,
        "sha1": null,
        "md5": null,
        "sha256": null,
        "sha512": null
      },
      {
        "path": "/etc/profile.d/01-locale-fix.sh",
        "size": 0,
        "sha1": null,
        "md5": null,
        "sha256": null,
        "sha512": null
      },
      {
        "path": "/etc/update-motd.d/00-header",
        "size": 0,
        "sha1": null,
        "md5": null,
        "sha256": null,
        "sha512": null
      },
      {
        "path": "/etc/update-motd.d/10-help-text",
        "size": 0,
        "sha1": null,
        "md5": null,
        "sha256": null,
        "sha512": null
      },
      {
        "path": "/etc/update-motd.d/50-motd-news",
        "size": 0,
        "sha1": null,
        "md5": null,
        "sha256": null,
        "sha512": null
      },
      {
        "path": "/lib/systemd/system/motd-news.service",
        "size": 0,
        "sha1": null,
        "md5": null,
        "sha256": null,
        "sha512": null
      },
      {
        "path": "/lib/systemd/system/motd-news.timer",
        "size": 0,
        "sha1": null,
        "md5": null,
        "sha256": null,
        "sha512": null
      },
      {
        "path": "/usr/bin/locale-check",
        "size": 0,
        "sha1": null,
        "md5": null,
        "sha256": null,
        "sha512": null
      },
      {
        "path": "/usr/lib/os-release",
        "size": 0,
        "sha1": null,
        "md5": null,
        "sha256": null,
        "sha512": null
      },
      {
        "path": "/usr/share/base-files/dot.bashrc",
        "size": 0,
        "sha1": null,
        "md5": null,
        "sha256": null,
        "sha512": null
      },
      {
        "path": "/usr/share/base-files/dot.profile",
        "size": 0,
        "sha1": null,
        "md5": null,
        "sha256": null,
        "sha512": null
      },
      {
        "path": "/usr/share/base-files/dot.profile.md5sums",
        "size": 0,
        "sha1": null,
        "md5": null,
        "sha256": null,
        "sha512": null
      },
      {
        "path": "/usr/share/base-files/info.dir",
        "size": 0,
        "sha1": null,
        "md5": null,
        "sha256": null,
        "sha512": null
      },
      {
        "path": "/usr/share/base-files/motd",
        "size": 0,
        "sha1": null,
        "md5": null,
        "sha256": null,
        "sha512": null
      },
      {
        "path": "/usr/share/base-files/networks",
        "size": 0,
        "sha1": null,
        "md5": null,
        "sha256": null,
        "sha512": null
      },
      {
        "path": "/usr/share/base-files/profile",
        "size": 0,
        "sha1": null,
        "md5": null,
        "sha256": null,
        "sha512": null
      },
      {
        "path": "/usr/share/base-files/profile.md5sums",
        "size": 0,
        "sha1": null,
        "md5": null,
        "sha256": null,
        "sha512": null
      },
      {
        "path": "/usr/share/base-files/staff-group-for-usr-local",
        "size": 0,
        "sha1": null,
        "md5": null,
        "sha256": null,
        "sha512": null
      },
      {
        "path": "/usr/share/common-licenses/Apache-2.0",
        "size": 0,
        "sha1": null,
        "md5": null,
        "sha256": null,
        "sha512": null
      },
      {
        "path": "/usr/share/common-licenses/Artistic",
        "size": 0,
        "sha1": null,
        "md5": null,
        "sha256": null,
        "sha512": null
      },
      {
        "path": "/usr/share/common-licenses/BSD",
        "size": 0,
        "sha1": null,
        "md5": null,
        "sha256": null,
        "sha512": null
      },
      {
        "path": "/usr/share/common-licenses/CC0-1.0",
        "size": 0,
        "sha1": null,
        "md5": null,
        "sha256": null,
        "sha512": null
      },
      {
        "path": "/usr/share/common-licenses/GFDL-1.2",
        "size": 0,
        "sha1": null,
        "md5": null,
        "sha256": null,
        "sha512": null
      },
      {
        "path": "/usr/share/common-licenses/GFDL-1.3",
        "size": 0,
        "sha1": null,
        "md5": null,
        "sha256": null,
        "sha512": null
      },
      {
        "path": "/usr/share/common-licenses/GPL-1",
        "size": 0,
        "sha1": null,
        "md5": null,
        "sha256": null,
        "sha512": null
      },
      {
        "path": "/usr/share/common-licenses/GPL-2",
        "size": 0,
        "sha1": null,
        "md5": null,
        "sha256": null,
        "sha512": null
      },
      {
        "path": "/usr/share/common-licenses/GPL-3",
        "size": 0,
        "sha1": null,
        "md5": null,
        "sha256": null,
        "sha512": null
      },
      {
        "path": "/usr/share/common-licenses/LGPL-2",
        "size": 0,
        "sha1": null,
        "md5": null,
        "sha256": null,
        "sha512": null
      },
      {
        "path": "/usr/share/common-licenses/LGPL-2.1",
        "size": 0,
        "sha1": null,
        "md5": null,
        "sha256": null,
        "sha512": null
      },
      {
        "path": "/usr/share/common-licenses/LGPL-3",
        "size": 0,
        "sha1": null,
        "md5": null,
        "sha256": null,
        "sha512": null
      },
      {
        "path": "/usr/share/common-licenses/MPL-1.1",
        "size": 0,
        "sha1": null,
        "md5": null,
        "sha256": null,
        "sha512": null
      },
      {
        "path": "/usr/share/common-licenses/MPL-2.0",
        "size": 0,
        "sha1": null,
        "md5": null,
        "sha256": null,
        "sha512": null
      },
      {
        "path": "/usr/share/dict",
        "size": 0,
        "sha1": null,
        "md5": null,
        "sha256": null,
        "sha512": null
      },
      {
        "path": "/usr/share/doc/base-files/README",
        "size": 0,
        "sha1": null,
        "md5": null,
        "sha256": null,
        "sha512": null
      },
      {
        "path": "/usr/share/doc/base-files/README.FHS",
        "size": 0,
        "sha1": null,
        "md5": null,
        "sha256": null,
        "sha512": null
      },
      {
        "path": "/usr/share/doc/base-files/changelog.gz",
        "size": 0,
        "sha1": null,
        "md5": null,
        "sha256": null,
        "sha512": null
      },
      {
        "path": "/usr/share/doc/base-files/copyright",
        "size": 0,
        "sha1": null,
        "md5": null,
        "sha256": null,
        "sha512": null
      },
      {
        "path": "/usr/share/lintian/overrides/base-files",
        "size": 0,
        "sha1": null,
        "md5": null,
        "sha256": null,
        "sha512": null
      },
      {
        "path": "/etc/os-release",
        "size": 0,
        "sha1": null,
        "md5": null,
        "sha256": null,
        "sha512": null
      },
      {
        "path": "/usr/share/common-licenses/GFDL",
        "size": 0,
        "sha1": null,
        "md5": null,
        "sha256": null,
        "sha512": null
      },
      {
        "path": "/usr/share/common-licenses/GPL",
        "size": 0,
        "sha1": null,
        "md5": null,
        "sha256": null,
        "sha512": null
      },
      {
        "path": "/usr/share/common-licenses/LGPL",
        "size": 0,
        "sha1": null,
        "md5": null,
        "sha256": null,
        "sha512": null
      },
      {
        "path": "/usr/share/doc/base-files/FAQ",
        "size": 0,
        "sha1": null,
        "md5": null,
        "sha256": null,
        "sha512": null
      }
    ],
    "multi_arch": "foreign",
    "purl": "pkg:deb/ubuntu/base-files@11ubuntu5?arch=amd64",
    "repository_homepage_url": null,
    "repository_download_url": null,
    "api_data_url": null
  },
  {
    "type": "deb",
    "namespace": "ubuntu",
    "name": "base-passwd",
    "version": "3.5.47",
    "qualifiers": {
      "arch": "amd64"
    },
    "subpath": null,
    "primary_language": null,
    "description": "Debian base system master password and group files\n These are the canonical master copies of the user database files\n (/etc/passwd and /etc/group), containing the Debian-allocated user and\n group IDs. The update-passwd tool is provided to keep the system databases\n synchronized with these master files.",
    "release_date": null,
    "parties": [
      {
        "type": null,
        "role": "maintainer",
        "name": "Colin Watson <cjwatson@debian.org>",
        "email": null,
        "url": null
      }
    ],
    "keywords": [
      "admin"
    ],
    "homepage_url": null,
    "download_url": null,
    "size": "233",
    "sha1": null,
    "md5": null,
    "sha256": null,
    "sha512": null,
    "bug_tracking_url": null,
    "code_view_url": null,
    "vcs_url": null,
    "copyright": null,
    "license_expression": null,
    "declared_license": null,
    "notice_text": null,
    "root_path": null,
    "dependencies": [],
    "contains_source_code": null,
    "source_packages": [],
<<<<<<< HEAD
    "extra_data": {},
    "multi_arch": "foreign",
=======
>>>>>>> 5d33b05f
    "installed_files": [
      {
        "path": "/usr/sbin/update-passwd",
        "size": 0,
        "sha1": null,
        "md5": "151c5933546d90b0c6de9ba305d62f0e",
        "sha256": null,
        "sha512": null
      },
      {
        "path": "/usr/share/base-passwd/group.master",
        "size": 0,
        "sha1": null,
        "md5": "eee0dc6a097ceaab6fd938092bc4b86c",
        "sha256": null,
        "sha512": null
      },
      {
        "path": "/usr/share/base-passwd/passwd.master",
        "size": 0,
        "sha1": null,
        "md5": "47f32e500f784c3a1793aa2aa6fc5c31",
        "sha256": null,
        "sha512": null
      },
      {
        "path": "/usr/share/doc-base/users-and-groups",
        "size": 0,
        "sha1": null,
        "md5": "cdac90d3d3ef8d60e4bc0eb73efa68d7",
        "sha256": null,
        "sha512": null
      },
      {
        "path": "/usr/share/doc/base-passwd/README",
        "size": 0,
        "sha1": null,
        "md5": "504775da5bdbb321fcb9f47562a45b57",
        "sha256": null,
        "sha512": null
      },
      {
        "path": "/usr/share/doc/base-passwd/changelog.gz",
        "size": 0,
        "sha1": null,
        "md5": "1c6403ff29b43b43a67bbc75bd9576b3",
        "sha256": null,
        "sha512": null
      },
      {
        "path": "/usr/share/doc/base-passwd/copyright",
        "size": 0,
        "sha1": null,
        "md5": "8eb6cd60f247ab06801038c6daf03f05",
        "sha256": null,
        "sha512": null
      },
      {
        "path": "/usr/share/doc/base-passwd/users-and-groups.html",
        "size": 0,
        "sha1": null,
        "md5": "4bfe6b64d2007e5cf366a124bacb55b1",
        "sha256": null,
        "sha512": null
      },
      {
        "path": "/usr/share/doc/base-passwd/users-and-groups.txt.gz",
        "size": 0,
        "sha1": null,
        "md5": "d8e20ac4dd13bb84d0fdfd203aa9b1dc",
        "sha256": null,
        "sha512": null
      },
      {
        "path": "/usr/share/lintian/overrides/base-passwd",
        "size": 0,
        "sha1": null,
        "md5": "8dc658a3a1b2fe714b45d245439bca24",
        "sha256": null,
        "sha512": null
      },
      {
        "path": "/usr/share/man/de/man8/update-passwd.8.gz",
        "size": 0,
        "sha1": null,
        "md5": "1a3f08c04ae471580efcde9ea0936369",
        "sha256": null,
        "sha512": null
      },
      {
        "path": "/usr/share/man/es/man8/update-passwd.8.gz",
        "size": 0,
        "sha1": null,
        "md5": "5ccedf3c81ac83de429e982ab2b07cdf",
        "sha256": null,
        "sha512": null
      },
      {
        "path": "/usr/share/man/fr/man8/update-passwd.8.gz",
        "size": 0,
        "sha1": null,
        "md5": "bbf6c14f5296de0a6752d5972137d28f",
        "sha256": null,
        "sha512": null
      },
      {
        "path": "/usr/share/man/ja/man8/update-passwd.8.gz",
        "size": 0,
        "sha1": null,
        "md5": "084c4f1c22b6d3fbf086fa8fce013dff",
        "sha256": null,
        "sha512": null
      },
      {
        "path": "/usr/share/man/man8/update-passwd.8.gz",
        "size": 0,
        "sha1": null,
        "md5": "b4b1ebf4b0260cb3a4d19e5b733e4479",
        "sha256": null,
        "sha512": null
      },
      {
        "path": "/usr/share/man/pl/man8/update-passwd.8.gz",
        "size": 0,
        "sha1": null,
        "md5": "011317bc9fdf4d1be3fa6a6b6851fcd2",
        "sha256": null,
        "sha512": null
      },
      {
        "path": "/usr/share/man/ru/man8/update-passwd.8.gz",
        "size": 0,
        "sha1": null,
        "md5": "977fb42cbcfa775d302b5ca4955c328c",
        "sha256": null,
        "sha512": null
      }
    ],
    "multi_arch": "foreign",
    "purl": "pkg:deb/ubuntu/base-passwd@3.5.47?arch=amd64",
    "repository_homepage_url": null,
    "repository_download_url": null,
    "api_data_url": null
  },
  {
    "type": "deb",
    "namespace": "ubuntu",
    "name": "bash",
    "version": "5.0-6ubuntu1",
    "qualifiers": {
      "arch": "amd64"
    },
    "subpath": null,
    "primary_language": null,
    "description": "GNU Bourne Again SHell\n Bash is an sh-compatible command language interpreter that executes\n commands read from the standard input or from a file.  Bash also\n incorporates useful features from the Korn and C shells (ksh and csh).\n .\n Bash is ultimately intended to be a conformant implementation of the\n IEEE POSIX Shell and Tools specification (IEEE Working Group 1003.2).\n .\n The Programmable Completion Code, by Ian Macdonald, is now found in\n the bash-completion package.",
    "release_date": null,
    "parties": [
      {
        "type": null,
        "role": "maintainer",
        "name": "Ubuntu Developers <ubuntu-devel-discuss@lists.ubuntu.com>",
        "email": null,
        "url": null
      }
    ],
    "keywords": [
      "shells"
    ],
    "homepage_url": "http://tiswww.case.edu/php/chet/bash/bashtop.html",
    "download_url": null,
    "size": "1656",
    "sha1": null,
    "md5": null,
    "sha256": null,
    "sha512": null,
    "bug_tracking_url": null,
    "code_view_url": null,
    "vcs_url": null,
    "copyright": null,
    "license_expression": null,
    "declared_license": null,
    "notice_text": null,
    "root_path": null,
    "dependencies": [],
    "contains_source_code": null,
    "source_packages": [],
<<<<<<< HEAD
    "extra_data": {},
    "multi_arch": "foreign",
=======
>>>>>>> 5d33b05f
    "installed_files": [
      {
        "path": "/bin/bash",
        "size": 0,
        "sha1": null,
        "md5": "77506afebd3b7e19e937a678a185b62e",
        "sha256": null,
        "sha512": null
      },
      {
        "path": "/usr/bin/bashbug",
        "size": 0,
        "sha1": null,
        "md5": "1c77d2031971b4e4c512ac952102cd85",
        "sha256": null,
        "sha512": null
      },
      {
        "path": "/usr/bin/clear_console",
        "size": 0,
        "sha1": null,
        "md5": "ca6d248a913ad0eb1d7301a2b6f8147b",
        "sha256": null,
        "sha512": null
      },
      {
        "path": "/usr/share/doc/bash/COMPAT.gz",
        "size": 0,
        "sha1": null,
        "md5": "f55e3a16959b0bb8915cb5f219521c80",
        "sha256": null,
        "sha512": null
      },
      {
        "path": "/usr/share/doc/bash/INTRO.gz",
        "size": 0,
        "sha1": null,
        "md5": "ab78b78be766692463cb112b88d5a74f",
        "sha256": null,
        "sha512": null
      },
      {
        "path": "/usr/share/doc/bash/NEWS.gz",
        "size": 0,
        "sha1": null,
        "md5": "ea9dd4d5a6822115b9134609ab6c1cfd",
        "sha256": null,
        "sha512": null
      },
      {
        "path": "/usr/share/doc/bash/POSIX.gz",
        "size": 0,
        "sha1": null,
        "md5": "f3bbcb9d46d417ff8291421f567fca19",
        "sha256": null,
        "sha512": null
      },
      {
        "path": "/usr/share/doc/bash/RBASH",
        "size": 0,
        "sha1": null,
        "md5": "172188e3a6fc5409d4f113485cc6d79f",
        "sha256": null,
        "sha512": null
      },
      {
        "path": "/usr/share/doc/bash/README.Debian.gz",
        "size": 0,
        "sha1": null,
        "md5": "6bd7de8b98911613a536e83867e9b490",
        "sha256": null,
        "sha512": null
      },
      {
        "path": "/usr/share/doc/bash/README.abs-guide",
        "size": 0,
        "sha1": null,
        "md5": "5dac7b9b6332d9845e315cf8fd50ea89",
        "sha256": null,
        "sha512": null
      },
      {
        "path": "/usr/share/doc/bash/README.commands.gz",
        "size": 0,
        "sha1": null,
        "md5": "007dea9b8141f038c602b23f78509e34",
        "sha256": null,
        "sha512": null
      },
      {
        "path": "/usr/share/doc/bash/README.gz",
        "size": 0,
        "sha1": null,
        "md5": "4b69f2196038772f358bf6cf4f3a2d2d",
        "sha256": null,
        "sha512": null
      },
      {
        "path": "/usr/share/doc/bash/changelog.Debian.gz",
        "size": 0,
        "sha1": null,
        "md5": "481042f46ec4ec8ae86901df48efa598",
        "sha256": null,
        "sha512": null
      },
      {
        "path": "/usr/share/doc/bash/copyright",
        "size": 0,
        "sha1": null,
        "md5": "9632d707e9eca8b3ba2b1a98c1c3fdce",
        "sha256": null,
        "sha512": null
      },
      {
        "path": "/usr/share/doc/bash/inputrc.arrows",
        "size": 0,
        "sha1": null,
        "md5": "244319c9dd88c980910aacd76477b8d9",
        "sha256": null,
        "sha512": null
      },
      {
        "path": "/usr/share/lintian/overrides/bash",
        "size": 0,
        "sha1": null,
        "md5": "4574de6676d74019761f409168aa8e01",
        "sha256": null,
        "sha512": null
      },
      {
        "path": "/usr/share/man/man1/bash.1.gz",
        "size": 0,
        "sha1": null,
        "md5": "b3da2a5522496f6ca42d5c00a4e65d74",
        "sha256": null,
        "sha512": null
      },
      {
        "path": "/usr/share/man/man1/bashbug.1.gz",
        "size": 0,
        "sha1": null,
        "md5": "ab8320c478c9d17caaa4d86e113cf0a2",
        "sha256": null,
        "sha512": null
      },
      {
        "path": "/usr/share/man/man1/clear_console.1.gz",
        "size": 0,
        "sha1": null,
        "md5": "0c912132bdbce02861669392deb3f84c",
        "sha256": null,
        "sha512": null
      },
      {
        "path": "/usr/share/man/man1/rbash.1.gz",
        "size": 0,
        "sha1": null,
        "md5": "6ad61b838c1370d3bed5d4410644f34a",
        "sha256": null,
        "sha512": null
      },
      {
        "path": "/usr/share/man/man7/bash-builtins.7.gz",
        "size": 0,
        "sha1": null,
        "md5": "b2fb88f251700c29d638d9202e89a693",
        "sha256": null,
        "sha512": null
      },
      {
        "path": "/usr/share/menu/bash",
        "size": 0,
        "sha1": null,
        "md5": "0c05a14279f95fdb4618a4ccaa469681",
        "sha256": null,
        "sha512": null
      }
    ],
    "multi_arch": "foreign",
    "purl": "pkg:deb/ubuntu/bash@5.0-6ubuntu1?arch=amd64",
    "repository_homepage_url": null,
    "repository_download_url": null,
    "api_data_url": null
  },
  {
    "type": "deb",
    "namespace": "ubuntu",
    "name": "tar",
    "version": "1.30+dfsg-7",
    "qualifiers": {
      "arch": "amd64"
    },
    "subpath": null,
    "primary_language": null,
    "description": "GNU version of the tar archiving utility\n Tar is a program for packaging a set of files as a single archive in tar\n format.  The function it performs is conceptually similar to cpio, and to\n things like PKZIP in the DOS world.  It is heavily used by the Debian package\n management system, and is useful for performing system backups and exchanging\n sets of files with others.",
    "release_date": null,
    "parties": [
      {
        "type": null,
        "role": "maintainer",
        "name": "Ubuntu Developers <ubuntu-devel-discuss@lists.ubuntu.com>",
        "email": null,
        "url": null
      }
    ],
    "keywords": [
      "utils"
    ],
    "homepage_url": "https://www.gnu.org/software/tar/",
    "download_url": null,
    "size": "880",
    "sha1": null,
    "md5": null,
    "sha256": null,
    "sha512": null,
    "bug_tracking_url": null,
    "code_view_url": null,
    "vcs_url": null,
    "copyright": null,
    "license_expression": null,
    "declared_license": null,
    "notice_text": null,
    "root_path": null,
    "dependencies": [],
    "contains_source_code": null,
    "source_packages": [],
<<<<<<< HEAD
    "extra_data": {},
    "multi_arch": "foreign",
=======
>>>>>>> 5d33b05f
    "installed_files": [],
    "multi_arch": "foreign",
    "purl": "pkg:deb/ubuntu/tar@1.30%2Bdfsg-7?arch=amd64",
    "repository_homepage_url": null,
    "repository_download_url": null,
    "api_data_url": null
  }
]<|MERGE_RESOLUTION|>--- conflicted
+++ resolved
@@ -41,11 +41,6 @@
     "dependencies": [],
     "contains_source_code": null,
     "source_packages": [],
-<<<<<<< HEAD
-    "extra_data": {},
-    "multi_arch": "foreign",
-=======
->>>>>>> 5d33b05f
     "installed_files": [
       {
         "path": "/etc/debian_version",
@@ -456,7 +451,9 @@
         "sha512": null
       }
     ],
-    "multi_arch": "foreign",
+    "extra_data": {
+      "multi_arch": "foreign"
+    },
     "purl": "pkg:deb/ubuntu/base-files@11ubuntu5?arch=amd64",
     "repository_homepage_url": null,
     "repository_download_url": null,
@@ -504,11 +501,6 @@
     "dependencies": [],
     "contains_source_code": null,
     "source_packages": [],
-<<<<<<< HEAD
-    "extra_data": {},
-    "multi_arch": "foreign",
-=======
->>>>>>> 5d33b05f
     "installed_files": [
       {
         "path": "/usr/sbin/update-passwd",
@@ -647,7 +639,9 @@
         "sha512": null
       }
     ],
-    "multi_arch": "foreign",
+    "extra_data": {
+      "multi_arch": "foreign"
+    },
     "purl": "pkg:deb/ubuntu/base-passwd@3.5.47?arch=amd64",
     "repository_homepage_url": null,
     "repository_download_url": null,
@@ -695,11 +689,6 @@
     "dependencies": [],
     "contains_source_code": null,
     "source_packages": [],
-<<<<<<< HEAD
-    "extra_data": {},
-    "multi_arch": "foreign",
-=======
->>>>>>> 5d33b05f
     "installed_files": [
       {
         "path": "/bin/bash",
@@ -878,7 +867,9 @@
         "sha512": null
       }
     ],
-    "multi_arch": "foreign",
+    "extra_data": {
+      "multi_arch": "foreign"
+    },
     "purl": "pkg:deb/ubuntu/bash@5.0-6ubuntu1?arch=amd64",
     "repository_homepage_url": null,
     "repository_download_url": null,
@@ -926,13 +917,10 @@
     "dependencies": [],
     "contains_source_code": null,
     "source_packages": [],
-<<<<<<< HEAD
-    "extra_data": {},
-    "multi_arch": "foreign",
-=======
->>>>>>> 5d33b05f
     "installed_files": [],
-    "multi_arch": "foreign",
+    "extra_data": {
+      "multi_arch": "foreign"
+    },
     "purl": "pkg:deb/ubuntu/tar@1.30%2Bdfsg-7?arch=amd64",
     "repository_homepage_url": null,
     "repository_download_url": null,
