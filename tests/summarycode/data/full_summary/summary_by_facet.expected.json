--- conflicted
+++ resolved
@@ -17,10 +17,8 @@
         "--info": true,
         "--json-pp": "<file>",
         "--license": true,
-        "--package": true,
         "--summary": true,
-        "--summary-by-facet": true,
-        "--url": true
+        "--summary-by-facet": true
       },
       "notice": "Generated with ScanCode and provided on an \"AS IS\" BASIS, WITHOUT WARRANTIES\nOR CONDITIONS OF ANY KIND, either express or implied. No content created from\nScanCode should be considered or used as legal advice. Consult an Attorney\nfor any legal advice.\nScanCode is a free software code scanning tool from nexB Inc. and others.\nVisit https://github.com/nexB/scancode-toolkit/ for support and download.",
       "message": null,
@@ -213,12 +211,6 @@
         "value": "GAS",
         "count": 1
       }
-    ],
-    "packages": [
-      {
-        "value": "pkg:npm/npm@2.13.5",
-        "count": 1
-      }
     ]
   },
   "summary_by_facet": [
@@ -306,12 +298,6 @@
             "value": null,
             "count": 2
           }
-        ],
-        "packages": [
-          {
-            "value": "pkg:npm/npm@2.13.5",
-            "count": 1
-          }
         ]
       }
     },
@@ -427,8 +413,7 @@
             "value": null,
             "count": 1
           }
-        ],
-        "packages": []
+        ]
       }
     },
     {
@@ -463,8 +448,7 @@
             "value": "C",
             "count": 2
           }
-        ],
-        "packages": []
+        ]
       }
     },
     {
@@ -499,8 +483,7 @@
             "value": null,
             "count": 1
           }
-        ],
-        "packages": []
+        ]
       }
     },
     {
@@ -535,8 +518,7 @@
             "value": "GAS",
             "count": 1
           }
-        ],
-        "packages": []
+        ]
       }
     },
     {
@@ -546,8 +528,7 @@
         "copyrights": [],
         "holders": [],
         "authors": [],
-        "programming_language": [],
-        "packages": []
+        "programming_language": []
       }
     }
   ],
@@ -577,9 +558,6 @@
       "copyrights": [],
       "holders": [],
       "authors": [],
-      "packages": [],
-      "emails": [],
-      "urls": [],
       "facets": [],
       "files_count": 26,
       "dirs_count": 9,
@@ -587,7 +565,6 @@
       "scan_errors": []
     },
     {
-<<<<<<< HEAD
       "path": "scan/JGroups",
       "type": "directory",
       "name": "JGroups",
@@ -659,3976 +636,6 @@
       "sha1": "d0d55d2ae0842afee96695bcc8be939e763704ec",
       "md5": "301dfe021b3b4076b9f8d49577205b44",
       "sha256": "ff6dfac01c9b7ad9fcb5e646db83b482f5f720d981f0ca6c68828c5aa4ec784b",
-=======
-      "path": "scan/cc0-1.0.LICENSE",
-      "type": "file",
-      "name": "cc0-1.0.LICENSE",
-      "base_name": "cc0-1.0",
-      "extension": ".LICENSE",
-      "size": 6433,
-      "sha1": "172444e7c137eb5cd3cae530aca0879c90f7fada",
-      "md5": "57f047ea87f405486a94bc5a56ba7fcf",
->>>>>>> 6d1f50a6
-      "mime_type": "text/plain",
-      "file_type": "ASCII text",
-      "programming_language": null,
-      "is_binary": false,
-      "is_text": true,
-      "is_archive": false,
-      "is_media": false,
-      "is_source": false,
-      "is_script": false,
-      "licenses": [
-        {
-          "key": "cc0-1.0",
-          "score": 97.48,
-          "name": "Creative Commons CC0 1.0 Universal",
-          "short_name": "CC0-1.0",
-          "category": "Public Domain",
-          "is_exception": false,
-<<<<<<< HEAD
-          "is_unknown": false,
-          "owner": "Free Software Foundation (FSF)",
-          "homepage_url": "http://www.gnu.org/licenses/old-licenses/lgpl-2.1-standalone.html",
-          "text_url": "http://www.gnu.org/licenses/old-licenses/lgpl-2.1-standalone.html",
-          "reference_url": "https://scancode-licensedb.aboutcode.org/lgpl-2.1-plus",
-          "scancode_text_url": "https://github.com/nexB/scancode-toolkit/tree/develop/src/licensedcode/data/licenses/lgpl-2.1-plus.LICENSE",
-          "scancode_data_url": "https://github.com/nexB/scancode-toolkit/tree/develop/src/licensedcode/data/licenses/lgpl-2.1-plus.yml",
-          "spdx_license_key": "LGPL-2.1-or-later",
-          "spdx_url": "https://spdx.org/licenses/LGPL-2.1-or-later",
-          "start_line": 7,
-          "end_line": 20,
-=======
-          "owner": "Creative Commons",
-          "homepage_url": "http://creativecommons.org/publicdomain/zero/1.0/",
-          "text_url": "http://creativecommons.org/publicdomain/zero/1.0/legalcode",
-          "reference_url": "https://enterprise.dejacode.com/urn/urn:dje:license:cc0-1.0",
-          "spdx_license_key": "CC0-1.0",
-          "spdx_url": "https://spdx.org/licenses/CC0-1.0",
-          "start_line": 1,
-          "end_line": 98,
->>>>>>> 6d1f50a6
-          "matched_rule": {
-            "identifier": "cc0-1.0_20.RULE",
-            "license_expression": "cc0-1.0",
-            "licenses": [
-              "cc0-1.0"
-            ],
-<<<<<<< HEAD
-            "referenced_filenames": [],
-            "is_license_text": false,
-            "is_license_notice": true,
-            "is_license_reference": false,
-            "is_license_tag": false,
-            "is_license_intro": false,
-            "has_unknown": false,
-            "matcher": "2-aho",
-            "rule_length": 125,
-            "matched_length": 125,
-            "match_coverage": 100.0,
-=======
-            "is_license_text": true,
-            "is_license_notice": false,
-            "is_license_reference": false,
-            "is_license_tag": false,
-            "matcher": "3-seq",
-            "rule_length": 992,
-            "matched_length": 967,
-            "match_coverage": 97.48,
->>>>>>> 6d1f50a6
-            "rule_relevance": 100
-          }
-        }
-      ],
-      "license_expressions": [
-<<<<<<< HEAD
-        "lgpl-2.1-plus"
-      ],
-      "percentage_of_license_text": 79.62,
-      "copyrights": [
-        {
-          "value": "Copyright 2005, JBoss Inc., and individual contributors",
-          "start_line": 3,
-          "end_line": 3
-        }
-      ],
-      "holders": [
-        {
-          "value": "JBoss Inc., and individual contributors",
-          "start_line": 3,
-          "end_line": 3
-        }
-=======
-        "cc0-1.0"
->>>>>>> 6d1f50a6
-      ],
-      "copyrights": [],
-      "holders": [],
-      "authors": [],
-      "packages": [],
-      "emails": [],
-      "urls": [],
-      "facets": [
-        "core"
-      ],
-      "files_count": 0,
-      "dirs_count": 0,
-      "size_count": 0,
-      "scan_errors": []
-    },
-    {
-      "path": "scan/package.json",
-      "type": "file",
-<<<<<<< HEAD
-      "name": "GuardedBy.java",
-      "base_name": "GuardedBy",
-      "extension": ".java",
-      "size": 482,
-      "sha1": "21ec75514ce72011c4e86c977505c024832c1b63",
-      "md5": "5165fdeefda7a55c13e44c5e56cac920",
-      "sha256": "8553411bf58f4ac35fc9e7d6142f11fc2fbef33e50a77f514a253135807afd44",
-=======
-      "name": "package.json",
-      "base_name": "package",
-      "extension": ".json",
-      "size": 37904,
-      "sha1": "dfc6c1274bd31b47d5cc482af0c0dad9d30eccaa",
-      "md5": "62b51527599b11b32361699c75b05683",
->>>>>>> 6d1f50a6
-      "mime_type": "text/plain",
-      "file_type": "UTF-8 Unicode text",
-      "programming_language": null,
-      "is_binary": false,
-      "is_text": true,
-      "is_archive": false,
-      "is_media": false,
-      "is_source": false,
-      "is_script": false,
-      "licenses": [
-        {
-          "key": "artistic-2.0",
-          "score": 90.0,
-          "name": "Artistic License 2.0",
-          "short_name": "Artistic 2.0",
-          "category": "Copyleft Limited",
-          "is_exception": false,
-<<<<<<< HEAD
-          "is_unknown": false,
-          "owner": "Creative Commons",
-          "homepage_url": "http://creativecommons.org/licenses/by/2.5/",
-          "text_url": "http://creativecommons.org/licenses/by/2.5/legalcode",
-          "reference_url": "https://scancode-licensedb.aboutcode.org/cc-by-2.5",
-          "scancode_text_url": "https://github.com/nexB/scancode-toolkit/tree/develop/src/licensedcode/data/licenses/cc-by-2.5.LICENSE",
-          "scancode_data_url": "https://github.com/nexB/scancode-toolkit/tree/develop/src/licensedcode/data/licenses/cc-by-2.5.yml",
-          "spdx_license_key": "CC-BY-2.5",
-          "spdx_url": "https://spdx.org/licenses/CC-BY-2.5",
-          "start_line": 4,
-          "end_line": 5,
-=======
-          "owner": "Perl Foundation",
-          "homepage_url": "http://www.perlfoundation.org/",
-          "text_url": "http://www.perlfoundation.org/artistic_license_2_0",
-          "reference_url": "https://enterprise.dejacode.com/urn/urn:dje:license:artistic-2.0",
-          "spdx_license_key": "Artistic-2.0",
-          "spdx_url": "https://spdx.org/licenses/Artistic-2.0",
-          "start_line": 198,
-          "end_line": 198,
->>>>>>> 6d1f50a6
-          "matched_rule": {
-            "identifier": "artistic-2.0_28.RULE",
-            "license_expression": "artistic-2.0",
-            "licenses": [
-              "artistic-2.0"
-            ],
-            "referenced_filenames": [],
-            "is_license_text": false,
-            "is_license_notice": false,
-            "is_license_reference": false,
-<<<<<<< HEAD
-            "is_license_tag": false,
-            "is_license_intro": false,
-            "has_unknown": false,
-=======
-            "is_license_tag": true,
->>>>>>> 6d1f50a6
-            "matcher": "2-aho",
-            "rule_length": 3,
-            "matched_length": 3,
-            "match_coverage": 100.0,
-<<<<<<< HEAD
-            "rule_relevance": 100
-=======
-            "rule_relevance": 90.0
->>>>>>> 6d1f50a6
-          }
-        }
-      ],
-      "license_expressions": [
-        "artistic-2.0"
-      ],
-<<<<<<< HEAD
-      "percentage_of_license_text": 19.72,
-      "copyrights": [
-        {
-          "value": "Copyright (c) 2005 Brian Goetz and Tim Peierls",
-          "start_line": 3,
-          "end_line": 3
-=======
-      "copyrights": [],
-      "holders": [],
-      "authors": [
-        {
-          "value": "name' Isaac Z.",
-          "start_line": 16,
-          "end_line": 18
->>>>>>> 6d1f50a6
-        }
-      ],
-      "packages": [
-        {
-<<<<<<< HEAD
-          "value": "Brian Goetz and Tim Peierls",
-          "start_line": 3,
-          "end_line": 3
-=======
-          "type": "npm",
-          "namespace": null,
-          "name": "npm",
-          "version": "2.13.5",
-          "qualifiers": {},
-          "subpath": null,
-          "primary_language": "JavaScript",
-          "description": "a package manager for JavaScript",
-          "release_date": null,
-          "parties": [
-            {
-              "type": "person",
-              "role": "author",
-              "name": "Isaac Z. Schlueter",
-              "email": "i@izs.me",
-              "url": "http://blog.izs.me"
-            },
-            {
-              "type": "person",
-              "role": "contributor",
-              "name": "Isaac Z. Schlueter",
-              "email": "i@izs.me",
-              "url": null
-            },
-            {
-              "type": "person",
-              "role": "contributor",
-              "name": "Steve Steiner",
-              "email": "ssteinerX@gmail.com",
-              "url": null
-            },
-            {
-              "type": "person",
-              "role": "contributor",
-              "name": "Mikeal Rogers",
-              "email": "mikeal.rogers@gmail.com",
-              "url": null
-            },
-            {
-              "type": "person",
-              "role": "contributor",
-              "name": "Aaron Blohowiak",
-              "email": "aaron.blohowiak@gmail.com",
-              "url": null
-            },
-            {
-              "type": "person",
-              "role": "contributor",
-              "name": "Martyn Smith",
-              "email": "martyn@dollyfish.net.nz",
-              "url": null
-            },
-            {
-              "type": "person",
-              "role": "contributor",
-              "name": "Charlie Robbins",
-              "email": "charlie.robbins@gmail.com",
-              "url": null
-            },
-            {
-              "type": "person",
-              "role": "contributor",
-              "name": "Francisco Treacy",
-              "email": "francisco.treacy@gmail.com",
-              "url": null
-            },
-            {
-              "type": "person",
-              "role": "contributor",
-              "name": "Cliffano Subagio",
-              "email": "cliffano@gmail.com",
-              "url": null
-            },
-            {
-              "type": "person",
-              "role": "contributor",
-              "name": "Christian Eager",
-              "email": "christian.eager@nokia.com",
-              "url": null
-            },
-            {
-              "type": "person",
-              "role": "contributor",
-              "name": "Dav Glass",
-              "email": "davglass@gmail.com",
-              "url": null
-            },
-            {
-              "type": "person",
-              "role": "contributor",
-              "name": "Alex K. Wolfe",
-              "email": "alexkwolfe@gmail.com",
-              "url": null
-            },
-            {
-              "type": "person",
-              "role": "contributor",
-              "name": "James Sanders",
-              "email": "jimmyjazz14@gmail.com",
-              "url": null
-            },
-            {
-              "type": "person",
-              "role": "contributor",
-              "name": "Reid Burke",
-              "email": "me@reidburke.com",
-              "url": null
-            },
-            {
-              "type": "person",
-              "role": "contributor",
-              "name": "Arlo Breault",
-              "email": "arlolra@gmail.com",
-              "url": null
-            },
-            {
-              "type": "person",
-              "role": "contributor",
-              "name": "Timo Derstappen",
-              "email": "teemow@gmail.com",
-              "url": null
-            },
-            {
-              "type": "person",
-              "role": "contributor",
-              "name": "Bart Teeuwisse",
-              "email": "bart.teeuwisse@thecodemill.biz",
-              "url": null
-            },
-            {
-              "type": "person",
-              "role": "contributor",
-              "name": "Ben Noordhuis",
-              "email": "info@bnoordhuis.nl",
-              "url": null
-            },
-            {
-              "type": "person",
-              "role": "contributor",
-              "name": "Tor Valamo",
-              "email": "tor.valamo@gmail.com",
-              "url": null
-            },
-            {
-              "type": "person",
-              "role": "contributor",
-              "name": "Whyme.Lyu",
-              "email": "5longluna@gmail.com",
-              "url": null
-            },
-            {
-              "type": "person",
-              "role": "contributor",
-              "name": "Olivier Melcher",
-              "email": "olivier.melcher@gmail.com",
-              "url": null
-            },
-            {
-              "type": "person",
-              "role": "contributor",
-              "name": "Toma\u017e Muraus",
-              "email": "kami@k5-storitve.net",
-              "url": null
-            },
-            {
-              "type": "person",
-              "role": "contributor",
-              "name": "Evan Meagher",
-              "email": "evan.meagher@gmail.com",
-              "url": null
-            },
-            {
-              "type": "person",
-              "role": "contributor",
-              "name": "Orlando Vazquez",
-              "email": "ovazquez@gmail.com",
-              "url": null
-            },
-            {
-              "type": "person",
-              "role": "contributor",
-              "name": "Kai Chen",
-              "email": "kaichenxyz@gmail.com",
-              "url": null
-            },
-            {
-              "type": "person",
-              "role": "contributor",
-              "name": "George Miroshnykov",
-              "email": "gmiroshnykov@lohika.com",
-              "url": null
-            },
-            {
-              "type": "person",
-              "role": "contributor",
-              "name": "Geoff Flarity",
-              "email": "geoff.flarity@gmail.com",
-              "url": null
-            },
-            {
-              "type": "person",
-              "role": "contributor",
-              "name": "Max Goodman",
-              "email": "c@chromakode.com",
-              "url": null
-            },
-            {
-              "type": "person",
-              "role": "contributor",
-              "name": "Pete Kruckenberg",
-              "email": "pete@kruckenberg.com",
-              "url": null
-            },
-            {
-              "type": "person",
-              "role": "contributor",
-              "name": "Laurie Harper",
-              "email": "laurie@holoweb.net",
-              "url": null
-            },
-            {
-              "type": "person",
-              "role": "contributor",
-              "name": "Chris Wong",
-              "email": "chris@chriswongstudio.com",
-              "url": null
-            },
-            {
-              "type": "person",
-              "role": "contributor",
-              "name": "Scott Bronson",
-              "email": "brons_github@rinspin.com",
-              "url": null
-            },
-            {
-              "type": "person",
-              "role": "contributor",
-              "name": "Federico Romero",
-              "email": "federomero@gmail.com",
-              "url": null
-            },
-            {
-              "type": "person",
-              "role": "contributor",
-              "name": "Visnu Pitiyanuvath",
-              "email": "visnupx@gmail.com",
-              "url": null
-            },
-            {
-              "type": "person",
-              "role": "contributor",
-              "name": "Irakli Gozalishvili",
-              "email": "rfobic@gmail.com",
-              "url": null
-            },
-            {
-              "type": "person",
-              "role": "contributor",
-              "name": "Mark Cahill",
-              "email": "mark@tiemonster.info",
-              "url": null
-            },
-            {
-              "type": "person",
-              "role": "contributor",
-              "name": "Tony",
-              "email": "zearin@gonk.net",
-              "url": null
-            },
-            {
-              "type": "person",
-              "role": "contributor",
-              "name": "Iain Sproat",
-              "email": "iainsproat@gmail.com",
-              "url": null
-            },
-            {
-              "type": "person",
-              "role": "contributor",
-              "name": "Trent Mick",
-              "email": "trentm@gmail.com",
-              "url": null
-            },
-            {
-              "type": "person",
-              "role": "contributor",
-              "name": "Felix Geisendo\u0308rfer",
-              "email": "felix@debuggable.com",
-              "url": null
-            },
-            {
-              "type": "person",
-              "role": "contributor",
-              "name": "Jameson Little",
-              "email": "t.jameson.little@gmail.com",
-              "url": null
-            },
-            {
-              "type": "person",
-              "role": "contributor",
-              "name": "Conny Brunnkvist",
-              "email": "conny@fuchsia.se",
-              "url": null
-            },
-            {
-              "type": "person",
-              "role": "contributor",
-              "name": "Will Elwood",
-              "email": "w.elwood08@gmail.com",
-              "url": null
-            },
-            {
-              "type": "person",
-              "role": "contributor",
-              "name": "Dean Landolt",
-              "email": "dean@deanlandolt.com",
-              "url": null
-            },
-            {
-              "type": "person",
-              "role": "contributor",
-              "name": "Oleg Efimov",
-              "email": "efimovov@gmail.com",
-              "url": null
-            },
-            {
-              "type": "person",
-              "role": "contributor",
-              "name": "Martin Cooper",
-              "email": "mfncooper@gmail.com",
-              "url": null
-            },
-            {
-              "type": "person",
-              "role": "contributor",
-              "name": "Jann Horn",
-              "email": "jannhorn@googlemail.com",
-              "url": null
-            },
-            {
-              "type": "person",
-              "role": "contributor",
-              "name": "Andrew Bradley",
-              "email": "cspotcode@gmail.com",
-              "url": null
-            },
-            {
-              "type": "person",
-              "role": "contributor",
-              "name": "Maciej Ma\u0142ecki",
-              "email": "me@mmalecki.com",
-              "url": null
-            },
-            {
-              "type": "person",
-              "role": "contributor",
-              "name": "Stephen Sugden",
-              "email": "glurgle@gmail.com",
-              "url": null
-            },
-            {
-              "type": "person",
-              "role": "contributor",
-              "name": "Michael Budde",
-              "email": "mbudde@gmail.com",
-              "url": null
-            },
-            {
-              "type": "person",
-              "role": "contributor",
-              "name": "Jason Smith",
-              "email": "jhs@iriscouch.com",
-              "url": null
-            },
-            {
-              "type": "person",
-              "role": "contributor",
-              "name": "Gautham Pai",
-              "email": "buzypi@gmail.com",
-              "url": null
-            },
-            {
-              "type": "person",
-              "role": "contributor",
-              "name": "David Trejo",
-              "email": "david.daniel.trejo@gmail.com",
-              "url": null
-            },
-            {
-              "type": "person",
-              "role": "contributor",
-              "name": "Paul Vorbach",
-              "email": "paul@vorb.de",
-              "url": null
-            },
-            {
-              "type": "person",
-              "role": "contributor",
-              "name": "George Ornbo",
-              "email": "george@shapeshed.com",
-              "url": null
-            },
-            {
-              "type": "person",
-              "role": "contributor",
-              "name": "Tim Oxley",
-              "email": "secoif@gmail.com",
-              "url": null
-            },
-            {
-              "type": "person",
-              "role": "contributor",
-              "name": "Tyler Green",
-              "email": "tyler.green2@gmail.com",
-              "url": null
-            },
-            {
-              "type": "person",
-              "role": "contributor",
-              "name": "Dave Pacheco",
-              "email": "dap@joyent.com",
-              "url": null
-            },
-            {
-              "type": "person",
-              "role": "contributor",
-              "name": "Danila Gerasimov",
-              "email": "danila.gerasimov@gmail.com",
-              "url": null
-            },
-            {
-              "type": "person",
-              "role": "contributor",
-              "name": "Rod Vagg",
-              "email": "rod@vagg.org",
-              "url": null
-            },
-            {
-              "type": "person",
-              "role": "contributor",
-              "name": "Christian Howe",
-              "email": "coderarity@gmail.com",
-              "url": null
-            },
-            {
-              "type": "person",
-              "role": "contributor",
-              "name": "Andrew Lunny",
-              "email": "alunny@gmail.com",
-              "url": null
-            },
-            {
-              "type": "person",
-              "role": "contributor",
-              "name": "Henrik Hodne",
-              "email": "dvyjones@binaryhex.com",
-              "url": null
-            },
-            {
-              "type": "person",
-              "role": "contributor",
-              "name": "Adam Blackburn",
-              "email": "regality@gmail.com",
-              "url": null
-            },
-            {
-              "type": "person",
-              "role": "contributor",
-              "name": "Kris Windham",
-              "email": "kriswindham@gmail.com",
-              "url": null
-            },
-            {
-              "type": "person",
-              "role": "contributor",
-              "name": "Jens Grunert",
-              "email": "jens.grunert@gmail.com",
-              "url": null
-            },
-            {
-              "type": "person",
-              "role": "contributor",
-              "name": "Joost-Wim Boekesteijn",
-              "email": "joost-wim@boekesteijn.nl",
-              "url": null
-            },
-            {
-              "type": "person",
-              "role": "contributor",
-              "name": "Dalmais Maxence",
-              "email": "root@ip-10-195-202-5.ec2.internal",
-              "url": null
-            },
-            {
-              "type": "person",
-              "role": "contributor",
-              "name": "Marcus Ekwall",
-              "email": "marcus.ekwall@gmail.com",
-              "url": null
-            },
-            {
-              "type": "person",
-              "role": "contributor",
-              "name": "Aaron Stacy",
-              "email": "aaron.r.stacy@gmail.com",
-              "url": null
-            },
-            {
-              "type": "person",
-              "role": "contributor",
-              "name": "Phillip Howell",
-              "email": "phowell@cothm.org",
-              "url": null
-            },
-            {
-              "type": "person",
-              "role": "contributor",
-              "name": "Domenic Denicola",
-              "email": "domenic@domenicdenicola.com",
-              "url": null
-            },
-            {
-              "type": "person",
-              "role": "contributor",
-              "name": "James Halliday",
-              "email": "mail@substack.net",
-              "url": null
-            },
-            {
-              "type": "person",
-              "role": "contributor",
-              "name": "Jeremy Cantrell",
-              "email": "jmcantrell@gmail.com",
-              "url": null
-            },
-            {
-              "type": "person",
-              "role": "contributor",
-              "name": "Ribettes",
-              "email": "patlogan29@gmail.com",
-              "url": null
-            },
-            {
-              "type": "person",
-              "role": "contributor",
-              "name": "Don Park",
-              "email": "donpark@docuverse.com",
-              "url": null
-            },
-            {
-              "type": "person",
-              "role": "contributor",
-              "name": "Einar Otto Stangvik",
-              "email": "einaros@gmail.com",
-              "url": null
-            },
-            {
-              "type": "person",
-              "role": "contributor",
-              "name": "Kei Son",
-              "email": "heyacct@gmail.com",
-              "url": null
-            },
-            {
-              "type": "person",
-              "role": "contributor",
-              "name": "Nicolas Morel",
-              "email": "marsup@gmail.com",
-              "url": null
-            },
-            {
-              "type": "person",
-              "role": "contributor",
-              "name": "Mark Dube",
-              "email": "markisdee@gmail.com",
-              "url": null
-            },
-            {
-              "type": "person",
-              "role": "contributor",
-              "name": "Nathan Rajlich",
-              "email": "nathan@tootallnate.net",
-              "url": null
-            },
-            {
-              "type": "person",
-              "role": "contributor",
-              "name": "Maxim Bogushevich",
-              "email": "boga1@mail.ru",
-              "url": null
-            },
-            {
-              "type": "person",
-              "role": "contributor",
-              "name": "Meaglin",
-              "email": "Meaglin.wasabi@gmail.com",
-              "url": null
-            },
-            {
-              "type": "person",
-              "role": "contributor",
-              "name": "Ben Evans",
-              "email": "ben@bensbit.co.uk",
-              "url": null
-            },
-            {
-              "type": "person",
-              "role": "contributor",
-              "name": "Nathan Zadoks",
-              "email": "nathan@nathan7.eu",
-              "url": null
-            },
-            {
-              "type": "person",
-              "role": "contributor",
-              "name": "Brian White",
-              "email": "mscdex@mscdex.net",
-              "url": null
-            },
-            {
-              "type": "person",
-              "role": "contributor",
-              "name": "Jed Schmidt",
-              "email": "tr@nslator.jp",
-              "url": null
-            },
-            {
-              "type": "person",
-              "role": "contributor",
-              "name": "Ian Livingstone",
-              "email": "ianl@cs.dal.ca",
-              "url": null
-            },
-            {
-              "type": "person",
-              "role": "contributor",
-              "name": "Patrick Pfeiffer",
-              "email": "patrick@buzzle.at",
-              "url": null
-            },
-            {
-              "type": "person",
-              "role": "contributor",
-              "name": "Paul Miller",
-              "email": "paul@paulmillr.com",
-              "url": null
-            },
-            {
-              "type": "person",
-              "role": "contributor",
-              "name": "Ryan Emery",
-              "email": "seebees@gmail.com",
-              "url": null
-            },
-            {
-              "type": "person",
-              "role": "contributor",
-              "name": "Carl Lange",
-              "email": "carl@flax.ie",
-              "url": null
-            },
-            {
-              "type": "person",
-              "role": "contributor",
-              "name": "Jan Lehnardt",
-              "email": "jan@apache.org",
-              "url": null
-            },
-            {
-              "type": "person",
-              "role": "contributor",
-              "name": "Stuart P. Bentley",
-              "email": "stuart@testtrack4.com",
-              "url": null
-            },
-            {
-              "type": "person",
-              "role": "contributor",
-              "name": "Johan Sk\u00f6ld",
-              "email": "johan@skold.cc",
-              "url": null
-            },
-            {
-              "type": "person",
-              "role": "contributor",
-              "name": "Stuart Knightley",
-              "email": "stuart@stuartk.com",
-              "url": null
-            },
-            {
-              "type": "person",
-              "role": "contributor",
-              "name": "Niggler",
-              "email": "nirk.niggler@gmail.com",
-              "url": null
-            },
-            {
-              "type": "person",
-              "role": "contributor",
-              "name": "Paolo Fragomeni",
-              "email": "paolo@async.ly",
-              "url": null
-            },
-            {
-              "type": "person",
-              "role": "contributor",
-              "name": "Jaakko Manninen",
-              "email": "jaakko@rocketpack.fi",
-              "url": null
-            },
-            {
-              "type": "person",
-              "role": "contributor",
-              "name": "Luke Arduini",
-              "email": "luke.arduini@gmail.com",
-              "url": null
-            },
-            {
-              "type": "person",
-              "role": "contributor",
-              "name": "Larz Conwell",
-              "email": "larz@larz-laptop.(none)",
-              "url": null
-            },
-            {
-              "type": "person",
-              "role": "contributor",
-              "name": "Marcel Klehr",
-              "email": "mklehr@gmx.net",
-              "url": null
-            },
-            {
-              "type": "person",
-              "role": "contributor",
-              "name": "Robert Kowalski",
-              "email": "rok@kowalski.gd",
-              "url": null
-            },
-            {
-              "type": "person",
-              "role": "contributor",
-              "name": "Forbes Lindesay",
-              "email": "forbes@lindesay.co.uk",
-              "url": null
-            },
-            {
-              "type": "person",
-              "role": "contributor",
-              "name": "Vaz Allen",
-              "email": "vaz@tryptid.com",
-              "url": null
-            },
-            {
-              "type": "person",
-              "role": "contributor",
-              "name": "Jake Verbaten",
-              "email": "raynos2@gmail.com",
-              "url": null
-            },
-            {
-              "type": "person",
-              "role": "contributor",
-              "name": "Schabse Laks",
-              "email": "Dev@SLaks.net",
-              "url": null
-            },
-            {
-              "type": "person",
-              "role": "contributor",
-              "name": "Florian Margaine",
-              "email": "florian@margaine.com",
-              "url": null
-            },
-            {
-              "type": "person",
-              "role": "contributor",
-              "name": "Johan Nordberg",
-              "email": "its@johan-nordberg.com",
-              "url": null
-            },
-            {
-              "type": "person",
-              "role": "contributor",
-              "name": "Ian Babrou",
-              "email": "ibobrik@gmail.com",
-              "url": null
-            },
-            {
-              "type": "person",
-              "role": "contributor",
-              "name": "Di Wu",
-              "email": "dwu@palantir.com",
-              "url": null
-            },
-            {
-              "type": "person",
-              "role": "contributor",
-              "name": "Mathias Bynens",
-              "email": "mathias@qiwi.be",
-              "url": null
-            },
-            {
-              "type": "person",
-              "role": "contributor",
-              "name": "Matt McClure",
-              "email": "matt.mcclure@mapmyfitness.com",
-              "url": null
-            },
-            {
-              "type": "person",
-              "role": "contributor",
-              "name": "Matt Lunn",
-              "email": "matt@mattlunn.me.uk",
-              "url": null
-            },
-            {
-              "type": "person",
-              "role": "contributor",
-              "name": "Alexey Kreschuk",
-              "email": "akrsch@gmail.com",
-              "url": null
-            },
-            {
-              "type": "person",
-              "role": "contributor",
-              "name": "elisee",
-              "email": "elisee@sparklin.org",
-              "url": null
-            },
-            {
-              "type": "person",
-              "role": "contributor",
-              "name": "Robert Gieseke",
-              "email": "robert.gieseke@gmail.com",
-              "url": null
-            },
-            {
-              "type": "person",
-              "role": "contributor",
-              "name": "Franc\u0327ois Frisch",
-              "email": "francoisfrisch@gmail.com",
-              "url": null
-            },
-            {
-              "type": "person",
-              "role": "contributor",
-              "name": "Trevor Burnham",
-              "email": "tburnham@hubspot.com",
-              "url": null
-            },
-            {
-              "type": "person",
-              "role": "contributor",
-              "name": "Alan Shaw",
-              "email": "alan@freestyle-developments.co.uk",
-              "url": null
-            },
-            {
-              "type": "person",
-              "role": "contributor",
-              "name": "TJ Holowaychuk",
-              "email": "tj@vision-media.ca",
-              "url": null
-            },
-            {
-              "type": "person",
-              "role": "contributor",
-              "name": "Nicholas Kinsey",
-              "email": "pyro@feisty.io",
-              "url": null
-            },
-            {
-              "type": "person",
-              "role": "contributor",
-              "name": "Paulo Cesar",
-              "email": "pauloc062@gmail.com",
-              "url": null
-            },
-            {
-              "type": "person",
-              "role": "contributor",
-              "name": "Elan Shanker",
-              "email": "elan.shanker@gmail.com",
-              "url": null
-            },
-            {
-              "type": "person",
-              "role": "contributor",
-              "name": "Jon Spencer",
-              "email": "jon@jonspencer.ca",
-              "url": null
-            },
-            {
-              "type": "person",
-              "role": "contributor",
-              "name": "Jason Diamond",
-              "email": "jason@diamond.name",
-              "url": null
-            },
-            {
-              "type": "person",
-              "role": "contributor",
-              "name": "Maximilian Antoni",
-              "email": "mail@maxantoni.de",
-              "url": null
-            },
-            {
-              "type": "person",
-              "role": "contributor",
-              "name": "Thom Blake",
-              "email": "tblake@brightroll.com",
-              "url": null
-            },
-            {
-              "type": "person",
-              "role": "contributor",
-              "name": "Jess Martin",
-              "email": "jessmartin@gmail.com",
-              "url": null
-            },
-            {
-              "type": "person",
-              "role": "contributor",
-              "name": "Spain Train",
-              "email": "michael.spainhower@opower.com",
-              "url": null
-            },
-            {
-              "type": "person",
-              "role": "contributor",
-              "name": "Alex Rodionov",
-              "email": "p0deje@gmail.com",
-              "url": null
-            },
-            {
-              "type": "person",
-              "role": "contributor",
-              "name": "Matt Colyer",
-              "email": "matt@colyer.name",
-              "url": null
-            },
-            {
-              "type": "person",
-              "role": "contributor",
-              "name": "Evan You",
-              "email": "yyx990803@gmail.com",
-              "url": null
-            },
-            {
-              "type": "person",
-              "role": "contributor",
-              "name": "bitspill",
-              "email": "bitspill+github@bitspill.net",
-              "url": null
-            },
-            {
-              "type": "person",
-              "role": "contributor",
-              "name": "Gabriel Falkenberg",
-              "email": "gabriel.falkenberg@gmail.com",
-              "url": null
-            },
-            {
-              "type": "person",
-              "role": "contributor",
-              "name": "Alexej Yaroshevich",
-              "email": "alex@qfox.ru",
-              "url": null
-            },
-            {
-              "type": "person",
-              "role": "contributor",
-              "name": "Quim Calpe",
-              "email": "quim@kalpe.com",
-              "url": null
-            },
-            {
-              "type": "person",
-              "role": "contributor",
-              "name": "Steve Mason",
-              "email": "stevem@brandwatch.com",
-              "url": null
-            },
-            {
-              "type": "person",
-              "role": "contributor",
-              "name": "Wil Moore III",
-              "email": "wil.moore@wilmoore.com",
-              "url": null
-            },
-            {
-              "type": "person",
-              "role": "contributor",
-              "name": "Sergey Belov",
-              "email": "peimei@ya.ru",
-              "url": null
-            },
-            {
-              "type": "person",
-              "role": "contributor",
-              "name": "Tom Huang",
-              "email": "hzlhu.dargon@gmail.com",
-              "url": null
-            },
-            {
-              "type": "person",
-              "role": "contributor",
-              "name": "CamilleM",
-              "email": "camille.moulin@alterway.fr",
-              "url": null
-            },
-            {
-              "type": "person",
-              "role": "contributor",
-              "name": "S\u00e9bastien Santoro",
-              "email": "dereckson@espace-win.org",
-              "url": null
-            },
-            {
-              "type": "person",
-              "role": "contributor",
-              "name": "Evan Lucas",
-              "email": "evan@btc.com",
-              "url": null
-            },
-            {
-              "type": "person",
-              "role": "contributor",
-              "name": "Quinn Slack",
-              "email": "qslack@qslack.com",
-              "url": null
-            },
-            {
-              "type": "person",
-              "role": "contributor",
-              "name": "Alex Kocharin",
-              "email": "alex@kocharin.ru",
-              "url": null
-            },
-            {
-              "type": "person",
-              "role": "contributor",
-              "name": "Daniel Santiago",
-              "email": "daniel.santiago@highlevelwebs.com",
-              "url": null
-            },
-            {
-              "type": "person",
-              "role": "contributor",
-              "name": "Denis Gladkikh",
-              "email": "outcoldman@gmail.com",
-              "url": null
-            },
-            {
-              "type": "person",
-              "role": "contributor",
-              "name": "Andrew Horton",
-              "email": "andrew.j.horton@gmail.com",
-              "url": null
-            },
-            {
-              "type": "person",
-              "role": "contributor",
-              "name": "Zeke Sikelianos",
-              "email": "zeke@sikelianos.com",
-              "url": null
-            },
-            {
-              "type": "person",
-              "role": "contributor",
-              "name": "Dylan Greene",
-              "email": "dylang@gmail.com",
-              "url": null
-            },
-            {
-              "type": "person",
-              "role": "contributor",
-              "name": "Franck Cuny",
-              "email": "franck.cuny@gmail.com",
-              "url": null
-            },
-            {
-              "type": "person",
-              "role": "contributor",
-              "name": "Yeonghoon Park",
-              "email": "sola92@gmail.com",
-              "url": null
-            },
-            {
-              "type": "person",
-              "role": "contributor",
-              "name": "Rafael de Oleza",
-              "email": "rafa@spotify.com",
-              "url": null
-            },
-            {
-              "type": "person",
-              "role": "contributor",
-              "name": "Mikola Lysenko",
-              "email": "mikolalysenko@gmail.com",
-              "url": null
-            },
-            {
-              "type": "person",
-              "role": "contributor",
-              "name": "Yazhong Liu",
-              "email": "yorkiefixer@gmail.com",
-              "url": null
-            },
-            {
-              "type": "person",
-              "role": "contributor",
-              "name": "Neil Gentleman",
-              "email": "ngentleman@gmail.com",
-              "url": null
-            },
-            {
-              "type": "person",
-              "role": "contributor",
-              "name": "Kris Kowal",
-              "email": "kris.kowal@cixar.com",
-              "url": null
-            },
-            {
-              "type": "person",
-              "role": "contributor",
-              "name": "Alex Gorbatchev",
-              "email": "alex.gorbatchev@gmail.com",
-              "url": null
-            },
-            {
-              "type": "person",
-              "role": "contributor",
-              "name": "Shawn Wildermuth",
-              "email": "shawn@wildermuth.com",
-              "url": null
-            },
-            {
-              "type": "person",
-              "role": "contributor",
-              "name": "Wesley de Souza",
-              "email": "wesleywex@gmail.com",
-              "url": null
-            },
-            {
-              "type": "person",
-              "role": "contributor",
-              "name": "yoyoyogi",
-              "email": "yogesh.k@gmail.com",
-              "url": null
-            },
-            {
-              "type": "person",
-              "role": "contributor",
-              "name": "J. Tangelder",
-              "email": "j.tangelder@gmail.com",
-              "url": null
-            },
-            {
-              "type": "person",
-              "role": "contributor",
-              "name": "Jean Lauliac",
-              "email": "jean@lauliac.com",
-              "url": null
-            },
-            {
-              "type": "person",
-              "role": "contributor",
-              "name": "Andrey Kislyuk",
-              "email": "kislyuk@gmail.com",
-              "url": null
-            },
-            {
-              "type": "person",
-              "role": "contributor",
-              "name": "Thorsten Lorenz",
-              "email": "thlorenz@gmx.de",
-              "url": null
-            },
-            {
-              "type": "person",
-              "role": "contributor",
-              "name": "Julian Gruber",
-              "email": "julian@juliangruber.com",
-              "url": null
-            },
-            {
-              "type": "person",
-              "role": "contributor",
-              "name": "Benjamin Coe",
-              "email": "bencoe@gmail.com",
-              "url": null
-            },
-            {
-              "type": "person",
-              "role": "contributor",
-              "name": "Alex Ford",
-              "email": "Alex.Ford@CodeTunnel.com",
-              "url": null
-            },
-            {
-              "type": "person",
-              "role": "contributor",
-              "name": "Matt Hickford",
-              "email": "matt.hickford@gmail.com",
-              "url": null
-            },
-            {
-              "type": "person",
-              "role": "contributor",
-              "name": "Sean McGivern",
-              "email": "sean.mcgivern@rightscale.com",
-              "url": null
-            },
-            {
-              "type": "person",
-              "role": "contributor",
-              "name": "C J Silverio",
-              "email": "ceejceej@gmail.com",
-              "url": null
-            },
-            {
-              "type": "person",
-              "role": "contributor",
-              "name": "Robin Tweedie",
-              "email": "robin@songkick.com",
-              "url": null
-            },
-            {
-              "type": "person",
-              "role": "contributor",
-              "name": "Miroslav Bajto\u0161",
-              "email": "miroslav@strongloop.com",
-              "url": null
-            },
-            {
-              "type": "person",
-              "role": "contributor",
-              "name": "David Glasser",
-              "email": "glasser@davidglasser.net",
-              "url": null
-            },
-            {
-              "type": "person",
-              "role": "contributor",
-              "name": "Gianluca Casati",
-              "email": "casati_gianluca@yahoo.it",
-              "url": null
-            },
-            {
-              "type": "person",
-              "role": "contributor",
-              "name": "Forrest L Norvell",
-              "email": "ogd@aoaioxxysz.net",
-              "url": null
-            },
-            {
-              "type": "person",
-              "role": "contributor",
-              "name": "Karsten Tinnefeld",
-              "email": "k.tinnefeld@googlemail.com",
-              "url": null
-            },
-            {
-              "type": "person",
-              "role": "contributor",
-              "name": "Bryan Burgers",
-              "email": "bryan@burgers.io",
-              "url": null
-            },
-            {
-              "type": "person",
-              "role": "contributor",
-              "name": "David Beitey",
-              "email": "david@davidjb.com",
-              "url": null
-            },
-            {
-              "type": "person",
-              "role": "contributor",
-              "name": "Evan You",
-              "email": "yyou@google.com",
-              "url": null
-            },
-            {
-              "type": "person",
-              "role": "contributor",
-              "name": "Zach Pomerantz",
-              "email": "zmp@umich.edu",
-              "url": null
-            },
-            {
-              "type": "person",
-              "role": "contributor",
-              "name": "Chris Williams",
-              "email": "cwilliams88@gmail.com",
-              "url": null
-            },
-            {
-              "type": "person",
-              "role": "contributor",
-              "name": "sudodoki",
-              "email": "smd.deluzion@gmail.com",
-              "url": null
-            },
-            {
-              "type": "person",
-              "role": "contributor",
-              "name": "Mick Thompson",
-              "email": "dthompson@gmail.com",
-              "url": null
-            },
-            {
-              "type": "person",
-              "role": "contributor",
-              "name": "Felix Rabe",
-              "email": "felix@rabe.io",
-              "url": null
-            },
-            {
-              "type": "person",
-              "role": "contributor",
-              "name": "Michael Hayes",
-              "email": "michael@hayes.io",
-              "url": null
-            },
-            {
-              "type": "person",
-              "role": "contributor",
-              "name": "Chris Dickinson",
-              "email": "christopher.s.dickinson@gmail.com",
-              "url": null
-            },
-            {
-              "type": "person",
-              "role": "contributor",
-              "name": "Bradley Meck",
-              "email": "bradley.meck@gmail.com",
-              "url": null
-            },
-            {
-              "type": "person",
-              "role": "contributor",
-              "name": "GeJ",
-              "email": "geraud@gcu.info",
-              "url": null
-            },
-            {
-              "type": "person",
-              "role": "contributor",
-              "name": "Andrew Terris",
-              "email": "atterris@gmail.com",
-              "url": null
-            },
-            {
-              "type": "person",
-              "role": "contributor",
-              "name": "Michael Nisi",
-              "email": "michael.nisi@gmail.com",
-              "url": null
-            },
-            {
-              "type": "person",
-              "role": "contributor",
-              "name": "fengmk2",
-              "email": "fengmk2@gmail.com",
-              "url": null
-            },
-            {
-              "type": "person",
-              "role": "contributor",
-              "name": "Adam Meadows",
-              "email": "adam.meadows@gmail.com",
-              "url": null
-            },
-            {
-              "type": "person",
-              "role": "contributor",
-              "name": "Chulki Lee",
-              "email": "chulki.lee@gmail.com",
-              "url": null
-            },
-            {
-              "type": "person",
-              "role": "contributor",
-              "name": "\u4e0d\u56db",
-              "email": "busi.hyy@taobao.com",
-              "url": null
-            },
-            {
-              "type": "person",
-              "role": "contributor",
-              "name": "dead_horse",
-              "email": "dead_horse@qq.com",
-              "url": null
-            },
-            {
-              "type": "person",
-              "role": "contributor",
-              "name": "Kenan Yildirim",
-              "email": "kenan@kenany.me",
-              "url": null
-            },
-            {
-              "type": "person",
-              "role": "contributor",
-              "name": "Laurie Voss",
-              "email": "git@seldo.com",
-              "url": null
-            },
-            {
-              "type": "person",
-              "role": "contributor",
-              "name": "Rebecca Turner",
-              "email": "me@re-becca.org",
-              "url": null
-            },
-            {
-              "type": "person",
-              "role": "contributor",
-              "name": "Hunter Loftis",
-              "email": "hunter@hunterloftis.com",
-              "url": null
-            },
-            {
-              "type": "person",
-              "role": "contributor",
-              "name": "Peter Richardson",
-              "email": "github@zoomy.net",
-              "url": null
-            },
-            {
-              "type": "person",
-              "role": "contributor",
-              "name": "Jussi Kalliokoski",
-              "email": "jussi.kalliokoski@gmail.com",
-              "url": null
-            },
-            {
-              "type": "person",
-              "role": "contributor",
-              "name": "Filip Weiss",
-              "email": "me@fiws.net",
-              "url": null
-            },
-            {
-              "type": "person",
-              "role": "contributor",
-              "name": "Timo Wei\u00df",
-              "email": "timoweiss@Timo-MBP.local",
-              "url": null
-            },
-            {
-              "type": "person",
-              "role": "contributor",
-              "name": "Christopher Hiller",
-              "email": "chiller@badwing.com",
-              "url": null
-            },
-            {
-              "type": "person",
-              "role": "contributor",
-              "name": "J\u00e9r\u00e9my Lal",
-              "email": "kapouer@melix.org",
-              "url": null
-            },
-            {
-              "type": "person",
-              "role": "contributor",
-              "name": "Anders Janmyr",
-              "email": "anders@janmyr.com",
-              "url": null
-            },
-            {
-              "type": "person",
-              "role": "contributor",
-              "name": "Chris Meyers",
-              "email": "chris.meyers.fsu@gmail.com",
-              "url": null
-            },
-            {
-              "type": "person",
-              "role": "contributor",
-              "name": "Ludwig Magnusson",
-              "email": "ludwig@mediatool.com",
-              "url": null
-            },
-            {
-              "type": "person",
-              "role": "contributor",
-              "name": "Wout Mertens",
-              "email": "Wout.Mertens@gmail.com",
-              "url": null
-            },
-            {
-              "type": "person",
-              "role": "contributor",
-              "name": "Nick Santos",
-              "email": "nick@medium.com",
-              "url": null
-            },
-            {
-              "type": "person",
-              "role": "contributor",
-              "name": "Terin Stock",
-              "email": "terinjokes@gmail.com",
-              "url": null
-            },
-            {
-              "type": "person",
-              "role": "contributor",
-              "name": "Faiq Raza",
-              "email": "faiqrazarizvi@gmail.com",
-              "url": null
-            },
-            {
-              "type": "person",
-              "role": "contributor",
-              "name": "Thomas Torp",
-              "email": "thomas@erupt.no",
-              "url": null
-            },
-            {
-              "type": "person",
-              "role": "contributor",
-              "name": "Sam Mikes",
-              "email": "smikes@cubane.com",
-              "url": null
-            },
-            {
-              "type": "person",
-              "role": "contributor",
-              "name": "Mat Tyndall",
-              "email": "mat.tyndall@gmail.com",
-              "url": null
-            },
-            {
-              "type": "person",
-              "role": "contributor",
-              "name": "Tauren Mills",
-              "email": "tauren@sportzing.com",
-              "url": null
-            },
-            {
-              "type": "person",
-              "role": "contributor",
-              "name": "Ron Martinez",
-              "email": "ramartin.net@gmail.com",
-              "url": null
-            },
-            {
-              "type": "person",
-              "role": "contributor",
-              "name": "Kazuhito Hokamura",
-              "email": "k.hokamura@gmail.com",
-              "url": null
-            },
-            {
-              "type": "person",
-              "role": "contributor",
-              "name": "Tristan Davies",
-              "email": "github@tristan.io",
-              "url": null
-            },
-            {
-              "type": "person",
-              "role": "contributor",
-              "name": "David Volm",
-              "email": "david@volminator.com",
-              "url": null
-            },
-            {
-              "type": "person",
-              "role": "contributor",
-              "name": "Lin Clark",
-              "email": "lin.w.clark@gmail.com",
-              "url": null
-            },
-            {
-              "type": "person",
-              "role": "contributor",
-              "name": "Ben Page",
-              "email": "bpage@dewalch.com",
-              "url": null
-            },
-            {
-              "type": "person",
-              "role": "contributor",
-              "name": "Jeff Jo",
-              "email": "jeffjo@squareup.com",
-              "url": null
-            },
-            {
-              "type": "person",
-              "role": "contributor",
-              "name": "martinvd",
-              "email": "martinvdpub@gmail.com",
-              "url": null
-            },
-            {
-              "type": "person",
-              "role": "contributor",
-              "name": "Mark J. Titorenko",
-              "email": "nospam-github.com@titorenko.net",
-              "url": null
-            },
-            {
-              "type": "person",
-              "role": "contributor",
-              "name": "Oddur Sigurdsson",
-              "email": "oddurs@gmail.com",
-              "url": null
-            },
-            {
-              "type": "person",
-              "role": "contributor",
-              "name": "Eric Mill",
-              "email": "eric@konklone.com",
-              "url": null
-            },
-            {
-              "type": "person",
-              "role": "contributor",
-              "name": "Gabriel Barros",
-              "email": "descartavel1@gmail.com",
-              "url": null
-            },
-            {
-              "type": "person",
-              "role": "contributor",
-              "name": "KevinSheedy",
-              "email": "kevinsheedy@gmail.com",
-              "url": null
-            },
-            {
-              "type": "person",
-              "role": "contributor",
-              "name": "Aleksey Smolenchuk",
-              "email": "aleksey@uber.com",
-              "url": null
-            },
-            {
-              "type": "person",
-              "role": "contributor",
-              "name": "Ed Morley",
-              "email": "emorley@mozilla.com",
-              "url": null
-            },
-            {
-              "type": "person",
-              "role": "contributor",
-              "name": "Blaine Bublitz",
-              "email": "blaine@iceddev.com",
-              "url": null
-            },
-            {
-              "type": "person",
-              "role": "contributor",
-              "name": "Andrey Fedorov",
-              "email": "anfedorov@gmail.com",
-              "url": null
-            },
-            {
-              "type": "person",
-              "role": "contributor",
-              "name": "Daijiro Wachi",
-              "email": "daijiro.wachi@gmail.com",
-              "url": null
-            },
-            {
-              "type": "person",
-              "role": "contributor",
-              "name": "Luc Thevenard",
-              "email": "lucthevenard@gmail.com",
-              "url": null
-            },
-            {
-              "type": "person",
-              "role": "contributor",
-              "name": "Aria Stewart",
-              "email": "aredridel@nbtsc.org",
-              "url": null
-            },
-            {
-              "type": "person",
-              "role": "contributor",
-              "name": "Charlie Rudolph",
-              "email": "charles.w.rudolph@gmail.com",
-              "url": null
-            },
-            {
-              "type": "person",
-              "role": "contributor",
-              "name": "Vladimir Rutsky",
-              "email": "rutsky@users.noreply.github.com",
-              "url": null
-            },
-            {
-              "type": "person",
-              "role": "contributor",
-              "name": "Isaac Murchie",
-              "email": "isaac@saucelabs.com",
-              "url": null
-            },
-            {
-              "type": "person",
-              "role": "contributor",
-              "name": "Marcin Wosinek",
-              "email": "marcin.wosinek@gmail.com",
-              "url": null
-            },
-            {
-              "type": "person",
-              "role": "contributor",
-              "name": "David Marr",
-              "email": "davemarr@gmail.com",
-              "url": null
-            },
-            {
-              "type": "person",
-              "role": "contributor",
-              "name": "Bryan English",
-              "email": "bryan@bryanenglish.com",
-              "url": null
-            },
-            {
-              "type": "person",
-              "role": "contributor",
-              "name": "Anthony Zotti",
-              "email": "amZotti@users.noreply.github.com",
-              "url": null
-            },
-            {
-              "type": "person",
-              "role": "contributor",
-              "name": "Karl Horky",
-              "email": "karl.horky@gmail.com",
-              "url": null
-            },
-            {
-              "type": "person",
-              "role": "contributor",
-              "name": "Jordan Harband",
-              "email": "ljharb@gmail.com",
-              "url": null
-            },
-            {
-              "type": "person",
-              "role": "contributor",
-              "name": "Gu\u00f0laugur Stef\u00e1n Egilsson",
-              "email": "gulli@kolibri.is",
-              "url": null
-            },
-            {
-              "type": "person",
-              "role": "contributor",
-              "name": "Helge Skogly Holm",
-              "email": "helge.holm@gmail.com",
-              "url": null
-            },
-            {
-              "type": "person",
-              "role": "contributor",
-              "name": "Peter A. Shevtsov",
-              "email": "petr.shevtsov@gmail.com",
-              "url": null
-            },
-            {
-              "type": "person",
-              "role": "contributor",
-              "name": "Alain Kalker",
-              "email": "a.c.kalker@gmail.com",
-              "url": null
-            },
-            {
-              "type": "person",
-              "role": "contributor",
-              "name": "Bryant Williams",
-              "email": "b.n.williams@gmail.com",
-              "url": null
-            },
-            {
-              "type": "person",
-              "role": "contributor",
-              "name": "Jonas Weber",
-              "email": "github@jonasw.de",
-              "url": null
-            },
-            {
-              "type": "person",
-              "role": "contributor",
-              "name": "Tim Whidden",
-              "email": "twhid@twhid.com",
-              "url": null
-            },
-            {
-              "type": "person",
-              "role": "contributor",
-              "name": "Andreas",
-              "email": "functino@users.noreply.github.com",
-              "url": null
-            },
-            {
-              "type": "person",
-              "role": "contributor",
-              "name": "Karolis Narkevicius",
-              "email": "karolis.n@gmail.com",
-              "url": null
-            },
-            {
-              "type": "person",
-              "role": "contributor",
-              "name": "Adrian Lynch",
-              "email": "adi_ady_ade@hotmail.com",
-              "url": null
-            },
-            {
-              "type": "person",
-              "role": "contributor",
-              "name": "Richard Littauer",
-              "email": "richard.littauer@gmail.com",
-              "url": null
-            },
-            {
-              "type": "person",
-              "role": "contributor",
-              "name": "Oli Evans",
-              "email": "oli@zilla.org.uk",
-              "url": null
-            },
-            {
-              "type": "person",
-              "role": "contributor",
-              "name": "Matt Brennan",
-              "email": "mattyb1000@gmail.com",
-              "url": null
-            },
-            {
-              "type": "person",
-              "role": "contributor",
-              "name": "Jeff Barczewski",
-              "email": "jeff.barczewski@gmail.com",
-              "url": null
-            },
-            {
-              "type": "person",
-              "role": "contributor",
-              "name": "Danny Fritz",
-              "email": "dannyfritz@gmail.com",
-              "url": null
-            },
-            {
-              "type": "person",
-              "role": "contributor",
-              "name": "Takaya Kobayashi",
-              "email": "jigsaw@live.jp",
-              "url": null
-            },
-            {
-              "type": "person",
-              "role": "contributor",
-              "name": "Ra'Shaun Stovall",
-              "email": "rashaunstovall@gmail.com",
-              "url": null
-            },
-            {
-              "type": "person",
-              "role": "contributor",
-              "name": "Julien Meddah",
-              "email": "julien.meddah@deveryware.com",
-              "url": null
-            },
-            {
-              "type": "person",
-              "role": "contributor",
-              "name": "Michiel Sikma",
-              "email": "michiel@wedemandhtml.com",
-              "url": null
-            },
-            {
-              "type": "person",
-              "role": "contributor",
-              "name": "Jakob Krigovsky",
-              "email": "jakob.krigovsky@gmail.com",
-              "url": null
-            },
-            {
-              "type": "person",
-              "role": "contributor",
-              "name": "Charmander",
-              "email": "~@charmander.me",
-              "url": null
-            },
-            {
-              "type": "person",
-              "role": "contributor",
-              "name": "Erik Wienhold",
-              "email": "git@ewie.name",
-              "url": null
-            },
-            {
-              "type": "person",
-              "role": "contributor",
-              "name": "James Butler",
-              "email": "james.butler@sandfox.co.uk",
-              "url": null
-            },
-            {
-              "type": "person",
-              "role": "contributor",
-              "name": "Kevin Kragenbrink",
-              "email": "kevin@gaikai.com",
-              "url": null
-            },
-            {
-              "type": "person",
-              "role": "contributor",
-              "name": "Arnaud Rinquin",
-              "email": "rinquin.arnaud@gmail.com",
-              "url": null
-            },
-            {
-              "type": "person",
-              "role": "contributor",
-              "name": "Mike MacCana",
-              "email": "mike.maccana@gmail.com",
-              "url": null
-            },
-            {
-              "type": "person",
-              "role": "contributor",
-              "name": "Antti Mattila",
-              "email": "anttti@fastmail.fm",
-              "url": null
-            },
-            {
-              "type": "person",
-              "role": "contributor",
-              "name": "laiso",
-              "email": "laiso@lai.so",
-              "url": null
-            },
-            {
-              "type": "person",
-              "role": "contributor",
-              "name": "Matt Zorn",
-              "email": "zornme@gmail.com",
-              "url": null
-            },
-            {
-              "type": "person",
-              "role": "contributor",
-              "name": "Kyle Mitchell",
-              "email": "kyle@kemitchell.com",
-              "url": null
-            },
-            {
-              "type": "person",
-              "role": "contributor",
-              "name": "Jeremiah Senkpiel",
-              "email": "fishrock123@rocketmail.com",
-              "url": null
-            },
-            {
-              "type": "person",
-              "role": "contributor",
-              "name": "Michael Klein",
-              "email": "mischkl@users.noreply.github.com",
-              "url": null
-            },
-            {
-              "type": "person",
-              "role": "contributor",
-              "name": "Simen Bekkhus",
-              "email": "sbekkhus91@gmail.com",
-              "url": null
-            },
-            {
-              "type": "person",
-              "role": "contributor",
-              "name": "Victor",
-              "email": "victor.shih@gmail.com",
-              "url": null
-            },
-            {
-              "type": "person",
-              "role": "contributor",
-              "name": "thefourtheye",
-              "email": "thechargingvolcano@gmail.com",
-              "url": null
-            },
-            {
-              "type": "person",
-              "role": "contributor",
-              "name": "Clay Carpenter",
-              "email": "claycarpenter@gmail.com",
-              "url": null
-            },
-            {
-              "type": "person",
-              "role": "contributor",
-              "name": "bangbang93",
-              "email": "bangbang93@163.com",
-              "url": null
-            },
-            {
-              "type": "person",
-              "role": "contributor",
-              "name": "Nick Malaguti",
-              "email": "nmalaguti@palantir.com",
-              "url": null
-            },
-            {
-              "type": "person",
-              "role": "contributor",
-              "name": "Cedric Nelson",
-              "email": "cedric.nelson@gmail.com",
-              "url": null
-            },
-            {
-              "type": "person",
-              "role": "contributor",
-              "name": "Kat March\u00e1n",
-              "email": "kzm@sykosomatic.org",
-              "url": null
-            },
-            {
-              "type": "person",
-              "role": "contributor",
-              "name": "Andrew",
-              "email": "talktome@aboutandrew.co.uk",
-              "url": null
-            },
-            {
-              "type": "person",
-              "role": "contributor",
-              "name": "Eduardo Pinho",
-              "email": "enet4mikeenet@gmail.com",
-              "url": null
-            },
-            {
-              "type": "person",
-              "role": "contributor",
-              "name": "Rachel Hutchison",
-              "email": "rhutchix@intel.com",
-              "url": null
-            },
-            {
-              "type": "person",
-              "role": "contributor",
-              "name": "Ryan Temple",
-              "email": "ryantemple145@gmail.com",
-              "url": null
-            },
-            {
-              "type": "person",
-              "role": "contributor",
-              "name": "Eugene Sharygin",
-              "email": "eush77@gmail.com",
-              "url": null
-            },
-            {
-              "type": "person",
-              "role": "contributor",
-              "name": "Nick Heiner",
-              "email": "nick.heiner@opower.com",
-              "url": null
-            },
-            {
-              "type": "person",
-              "role": "contributor",
-              "name": "James Talmage",
-              "email": "james@talmage.io",
-              "url": null
-            },
-            {
-              "type": "person",
-              "role": "contributor",
-              "name": "jane arc",
-              "email": "jane@uber.com",
-              "url": null
-            },
-            {
-              "type": "person",
-              "role": "contributor",
-              "name": "Joseph Dykstra",
-              "email": "josephdykstra@gmail.com",
-              "url": null
-            },
-            {
-              "type": "person",
-              "role": "contributor",
-              "name": "Joshua Egan",
-              "email": "josh-egan@users.noreply.github.com",
-              "url": null
-            },
-            {
-              "type": "person",
-              "role": "contributor",
-              "name": "Thomas Cort",
-              "email": "thomasc@ssimicro.com",
-              "url": null
-            },
-            {
-              "type": "person",
-              "role": "contributor",
-              "name": "Thaddee Tyl",
-              "email": "thaddee.tyl@gmail.com",
-              "url": null
-            },
-            {
-              "type": "person",
-              "role": "contributor",
-              "name": "Steve Klabnik",
-              "email": "steve@steveklabnik.com",
-              "url": null
-            },
-            {
-              "type": "person",
-              "role": "contributor",
-              "name": "Andrew Murray",
-              "email": "radarhere@gmail.com",
-              "url": null
-            },
-            {
-              "type": "person",
-              "role": "contributor",
-              "name": "Stephan B\u00f6nnemann",
-              "email": "stephan@excellenteasy.com",
-              "url": null
-            },
-            {
-              "type": "person",
-              "role": "contributor",
-              "name": "Kyle M. Tarplee",
-              "email": "kyle.tarplee@numerica.us",
-              "url": null
-            },
-            {
-              "type": "person",
-              "role": "contributor",
-              "name": "Derek Peterson",
-              "email": "derekpetey@gmail.com",
-              "url": null
-            },
-            {
-              "type": "person",
-              "role": "contributor",
-              "name": "Greg Whiteley",
-              "email": "greg.whiteley@atomos.com",
-              "url": null
-            },
-            {
-              "type": "person",
-              "role": "contributor",
-              "name": "murgatroid99",
-              "email": "mlumish@google.com",
-              "url": null
-            },
-            {
-              "type": "person",
-              "role": "maintainer",
-              "name": "isaacs",
-              "email": "isaacs@npmjs.com",
-              "url": null
-            },
-            {
-              "type": "person",
-              "role": "maintainer",
-              "name": "othiym23",
-              "email": "ogd@aoaioxxysz.net",
-              "url": null
-            },
-            {
-              "type": "person",
-              "role": "maintainer",
-              "name": "iarna",
-              "email": "me@re-becca.org",
-              "url": null
-            },
-            {
-              "type": "person",
-              "role": "maintainer",
-              "name": "zkat",
-              "email": "kat@sykosomatic.org",
-              "url": null
-            }
-          ],
-          "keywords": [
-            "package manager",
-            "modules",
-            "install",
-            "package.json"
-          ],
-          "homepage_url": "https://docs.npmjs.com/",
-          "download_url": "https://registry.npmjs.org/npm/-/npm-2.13.5.tgz",
-          "size": null,
-          "sha1": "a124386bce4a90506f28ad4b1d1a804a17baaf32",
-          "md5": null,
-          "sha256": null,
-          "sha512": null,
-          "bug_tracking_url": "http://github.com/npm/npm/issues",
-          "code_view_url": null,
-          "vcs_url": "git+https://github.com/npm/npm.git@fc7bbf03e39cc48a8924b90696d28345a6a90f3c",
-          "copyright": null,
-          "license_expression": "artistic-2.0",
-          "declared_license": [
-            "Artistic-2.0"
-          ],
-          "notice_text": null,
-          "root_path": "scan",
-          "dependencies": [
-            {
-              "purl": "pkg:npm/abbrev",
-              "requirement": "~1.0.7",
-              "scope": "dependencies",
-              "is_runtime": true,
-              "is_optional": false,
-              "is_resolved": false
-            },
-            {
-              "purl": "pkg:npm/ansi",
-              "requirement": "~0.3.0",
-              "scope": "dependencies",
-              "is_runtime": true,
-              "is_optional": false,
-              "is_resolved": false
-            },
-            {
-              "purl": "pkg:npm/ansicolors",
-              "requirement": "~0.3.2",
-              "scope": "dependencies",
-              "is_runtime": true,
-              "is_optional": false,
-              "is_resolved": false
-            },
-            {
-              "purl": "pkg:npm/ansistyles",
-              "requirement": "~0.1.3",
-              "scope": "dependencies",
-              "is_runtime": true,
-              "is_optional": false,
-              "is_resolved": false
-            },
-            {
-              "purl": "pkg:npm/archy",
-              "requirement": "~1.0.0",
-              "scope": "dependencies",
-              "is_runtime": true,
-              "is_optional": false,
-              "is_resolved": false
-            },
-            {
-              "purl": "pkg:npm/async-some",
-              "requirement": "~1.0.2",
-              "scope": "dependencies",
-              "is_runtime": true,
-              "is_optional": false,
-              "is_resolved": false
-            },
-            {
-              "purl": "pkg:npm/block-stream",
-              "requirement": "0.0.8",
-              "scope": "dependencies",
-              "is_runtime": true,
-              "is_optional": false,
-              "is_resolved": false
-            },
-            {
-              "purl": "pkg:npm/char-spinner",
-              "requirement": "~1.0.1",
-              "scope": "dependencies",
-              "is_runtime": true,
-              "is_optional": false,
-              "is_resolved": false
-            },
-            {
-              "purl": "pkg:npm/chmodr",
-              "requirement": "~1.0.1",
-              "scope": "dependencies",
-              "is_runtime": true,
-              "is_optional": false,
-              "is_resolved": false
-            },
-            {
-              "purl": "pkg:npm/chownr",
-              "requirement": "0.0.2",
-              "scope": "dependencies",
-              "is_runtime": true,
-              "is_optional": false,
-              "is_resolved": false
-            },
-            {
-              "purl": "pkg:npm/cmd-shim",
-              "requirement": "~2.0.1",
-              "scope": "dependencies",
-              "is_runtime": true,
-              "is_optional": false,
-              "is_resolved": false
-            },
-            {
-              "purl": "pkg:npm/columnify",
-              "requirement": "~1.5.1",
-              "scope": "dependencies",
-              "is_runtime": true,
-              "is_optional": false,
-              "is_resolved": false
-            },
-            {
-              "purl": "pkg:npm/config-chain",
-              "requirement": "~1.1.9",
-              "scope": "dependencies",
-              "is_runtime": true,
-              "is_optional": false,
-              "is_resolved": false
-            },
-            {
-              "purl": "pkg:npm/dezalgo",
-              "requirement": "~1.0.3",
-              "scope": "dependencies",
-              "is_runtime": true,
-              "is_optional": false,
-              "is_resolved": false
-            },
-            {
-              "purl": "pkg:npm/editor",
-              "requirement": "~1.0.0",
-              "scope": "dependencies",
-              "is_runtime": true,
-              "is_optional": false,
-              "is_resolved": false
-            },
-            {
-              "purl": "pkg:npm/fs-vacuum",
-              "requirement": "~1.2.6",
-              "scope": "dependencies",
-              "is_runtime": true,
-              "is_optional": false,
-              "is_resolved": false
-            },
-            {
-              "purl": "pkg:npm/fs-write-stream-atomic",
-              "requirement": "~1.0.3",
-              "scope": "dependencies",
-              "is_runtime": true,
-              "is_optional": false,
-              "is_resolved": false
-            },
-            {
-              "purl": "pkg:npm/fstream",
-              "requirement": "~1.0.7",
-              "scope": "dependencies",
-              "is_runtime": true,
-              "is_optional": false,
-              "is_resolved": false
-            },
-            {
-              "purl": "pkg:npm/fstream-npm",
-              "requirement": "~1.0.4",
-              "scope": "dependencies",
-              "is_runtime": true,
-              "is_optional": false,
-              "is_resolved": false
-            },
-            {
-              "purl": "pkg:npm/github-url-from-git",
-              "requirement": "~1.4.0",
-              "scope": "dependencies",
-              "is_runtime": true,
-              "is_optional": false,
-              "is_resolved": false
-            },
-            {
-              "purl": "pkg:npm/github-url-from-username-repo",
-              "requirement": "~1.0.2",
-              "scope": "dependencies",
-              "is_runtime": true,
-              "is_optional": false,
-              "is_resolved": false
-            },
-            {
-              "purl": "pkg:npm/glob",
-              "requirement": "~5.0.14",
-              "scope": "dependencies",
-              "is_runtime": true,
-              "is_optional": false,
-              "is_resolved": false
-            },
-            {
-              "purl": "pkg:npm/graceful-fs",
-              "requirement": "~4.1.2",
-              "scope": "dependencies",
-              "is_runtime": true,
-              "is_optional": false,
-              "is_resolved": false
-            },
-            {
-              "purl": "pkg:npm/hosted-git-info",
-              "requirement": "~2.1.4",
-              "scope": "dependencies",
-              "is_runtime": true,
-              "is_optional": false,
-              "is_resolved": false
-            },
-            {
-              "purl": "pkg:npm/inflight",
-              "requirement": "~1.0.4",
-              "scope": "dependencies",
-              "is_runtime": true,
-              "is_optional": false,
-              "is_resolved": false
-            },
-            {
-              "purl": "pkg:npm/inherits",
-              "requirement": "~2.0.1",
-              "scope": "dependencies",
-              "is_runtime": true,
-              "is_optional": false,
-              "is_resolved": false
-            },
-            {
-              "purl": "pkg:npm/ini",
-              "requirement": "~1.3.4",
-              "scope": "dependencies",
-              "is_runtime": true,
-              "is_optional": false,
-              "is_resolved": false
-            },
-            {
-              "purl": "pkg:npm/init-package-json",
-              "requirement": "~1.7.1",
-              "scope": "dependencies",
-              "is_runtime": true,
-              "is_optional": false,
-              "is_resolved": false
-            },
-            {
-              "purl": "pkg:npm/lockfile",
-              "requirement": "~1.0.1",
-              "scope": "dependencies",
-              "is_runtime": true,
-              "is_optional": false,
-              "is_resolved": false
-            },
-            {
-              "purl": "pkg:npm/lru-cache",
-              "requirement": "~2.6.5",
-              "scope": "dependencies",
-              "is_runtime": true,
-              "is_optional": false,
-              "is_resolved": false
-            },
-            {
-              "purl": "pkg:npm/minimatch",
-              "requirement": "~2.0.10",
-              "scope": "dependencies",
-              "is_runtime": true,
-              "is_optional": false,
-              "is_resolved": false
-            },
-            {
-              "purl": "pkg:npm/mkdirp",
-              "requirement": "~0.5.1",
-              "scope": "dependencies",
-              "is_runtime": true,
-              "is_optional": false,
-              "is_resolved": false
-            },
-            {
-              "purl": "pkg:npm/node-gyp",
-              "requirement": "~2.0.2",
-              "scope": "dependencies",
-              "is_runtime": true,
-              "is_optional": false,
-              "is_resolved": false
-            },
-            {
-              "purl": "pkg:npm/nopt",
-              "requirement": "~3.0.3",
-              "scope": "dependencies",
-              "is_runtime": true,
-              "is_optional": false,
-              "is_resolved": false
-            },
-            {
-              "purl": "pkg:npm/normalize-git-url",
-              "requirement": "~3.0.1",
-              "scope": "dependencies",
-              "is_runtime": true,
-              "is_optional": false,
-              "is_resolved": false
-            },
-            {
-              "purl": "pkg:npm/normalize-package-data",
-              "requirement": "~2.3.1",
-              "scope": "dependencies",
-              "is_runtime": true,
-              "is_optional": false,
-              "is_resolved": false
-            },
-            {
-              "purl": "pkg:npm/npm-cache-filename",
-              "requirement": "~1.0.2",
-              "scope": "dependencies",
-              "is_runtime": true,
-              "is_optional": false,
-              "is_resolved": false
-            },
-            {
-              "purl": "pkg:npm/npm-install-checks",
-              "requirement": "~1.0.6",
-              "scope": "dependencies",
-              "is_runtime": true,
-              "is_optional": false,
-              "is_resolved": false
-            },
-            {
-              "purl": "pkg:npm/npm-package-arg",
-              "requirement": "~4.0.2",
-              "scope": "dependencies",
-              "is_runtime": true,
-              "is_optional": false,
-              "is_resolved": false
-            },
-            {
-              "purl": "pkg:npm/npm-registry-client",
-              "requirement": "~6.5.1",
-              "scope": "dependencies",
-              "is_runtime": true,
-              "is_optional": false,
-              "is_resolved": false
-            },
-            {
-              "purl": "pkg:npm/npm-user-validate",
-              "requirement": "~0.1.2",
-              "scope": "dependencies",
-              "is_runtime": true,
-              "is_optional": false,
-              "is_resolved": false
-            },
-            {
-              "purl": "pkg:npm/npmlog",
-              "requirement": "~1.2.1",
-              "scope": "dependencies",
-              "is_runtime": true,
-              "is_optional": false,
-              "is_resolved": false
-            },
-            {
-              "purl": "pkg:npm/once",
-              "requirement": "~1.3.2",
-              "scope": "dependencies",
-              "is_runtime": true,
-              "is_optional": false,
-              "is_resolved": false
-            },
-            {
-              "purl": "pkg:npm/opener",
-              "requirement": "~1.4.1",
-              "scope": "dependencies",
-              "is_runtime": true,
-              "is_optional": false,
-              "is_resolved": false
-            },
-            {
-              "purl": "pkg:npm/osenv",
-              "requirement": "~0.1.3",
-              "scope": "dependencies",
-              "is_runtime": true,
-              "is_optional": false,
-              "is_resolved": false
-            },
-            {
-              "purl": "pkg:npm/path-is-inside",
-              "requirement": "~1.0.0",
-              "scope": "dependencies",
-              "is_runtime": true,
-              "is_optional": false,
-              "is_resolved": false
-            },
-            {
-              "purl": "pkg:npm/read",
-              "requirement": "~1.0.6",
-              "scope": "dependencies",
-              "is_runtime": true,
-              "is_optional": false,
-              "is_resolved": false
-            },
-            {
-              "purl": "pkg:npm/read-installed",
-              "requirement": "~4.0.2",
-              "scope": "dependencies",
-              "is_runtime": true,
-              "is_optional": false,
-              "is_resolved": false
-            },
-            {
-              "purl": "pkg:npm/read-package-json",
-              "requirement": "~2.0.0",
-              "scope": "dependencies",
-              "is_runtime": true,
-              "is_optional": false,
-              "is_resolved": false
-            },
-            {
-              "purl": "pkg:npm/readable-stream",
-              "requirement": "~1.1.13",
-              "scope": "dependencies",
-              "is_runtime": true,
-              "is_optional": false,
-              "is_resolved": false
-            },
-            {
-              "purl": "pkg:npm/realize-package-specifier",
-              "requirement": "~3.0.1",
-              "scope": "dependencies",
-              "is_runtime": true,
-              "is_optional": false,
-              "is_resolved": false
-            },
-            {
-              "purl": "pkg:npm/request",
-              "requirement": "~2.60.0",
-              "scope": "dependencies",
-              "is_runtime": true,
-              "is_optional": false,
-              "is_resolved": false
-            },
-            {
-              "purl": "pkg:npm/retry",
-              "requirement": "~0.6.1",
-              "scope": "dependencies",
-              "is_runtime": true,
-              "is_optional": false,
-              "is_resolved": false
-            },
-            {
-              "purl": "pkg:npm/rimraf",
-              "requirement": "~2.4.2",
-              "scope": "dependencies",
-              "is_runtime": true,
-              "is_optional": false,
-              "is_resolved": false
-            },
-            {
-              "purl": "pkg:npm/semver",
-              "requirement": "~5.0.1",
-              "scope": "dependencies",
-              "is_runtime": true,
-              "is_optional": false,
-              "is_resolved": false
-            },
-            {
-              "purl": "pkg:npm/sha",
-              "requirement": "~1.3.0",
-              "scope": "dependencies",
-              "is_runtime": true,
-              "is_optional": false,
-              "is_resolved": false
-            },
-            {
-              "purl": "pkg:npm/slide",
-              "requirement": "~1.1.6",
-              "scope": "dependencies",
-              "is_runtime": true,
-              "is_optional": false,
-              "is_resolved": false
-            },
-            {
-              "purl": "pkg:npm/sorted-object",
-              "requirement": "~1.0.0",
-              "scope": "dependencies",
-              "is_runtime": true,
-              "is_optional": false,
-              "is_resolved": false
-            },
-            {
-              "purl": "pkg:npm/spdx",
-              "requirement": "~0.4.1",
-              "scope": "dependencies",
-              "is_runtime": true,
-              "is_optional": false,
-              "is_resolved": false
-            },
-            {
-              "purl": "pkg:npm/tar",
-              "requirement": "~2.1.1",
-              "scope": "dependencies",
-              "is_runtime": true,
-              "is_optional": false,
-              "is_resolved": false
-            },
-            {
-              "purl": "pkg:npm/text-table",
-              "requirement": "~0.2.0",
-              "scope": "dependencies",
-              "is_runtime": true,
-              "is_optional": false,
-              "is_resolved": false
-            },
-            {
-              "purl": "pkg:npm/uid-number",
-              "requirement": "0.0.6",
-              "scope": "dependencies",
-              "is_runtime": true,
-              "is_optional": false,
-              "is_resolved": false
-            },
-            {
-              "purl": "pkg:npm/umask",
-              "requirement": "~1.1.0",
-              "scope": "dependencies",
-              "is_runtime": true,
-              "is_optional": false,
-              "is_resolved": false
-            },
-            {
-              "purl": "pkg:npm/validate-npm-package-name",
-              "requirement": "~2.2.2",
-              "scope": "dependencies",
-              "is_runtime": true,
-              "is_optional": false,
-              "is_resolved": false
-            },
-            {
-              "purl": "pkg:npm/which",
-              "requirement": "~1.1.1",
-              "scope": "dependencies",
-              "is_runtime": true,
-              "is_optional": false,
-              "is_resolved": false
-            },
-            {
-              "purl": "pkg:npm/wrappy",
-              "requirement": "~1.0.1",
-              "scope": "dependencies",
-              "is_runtime": true,
-              "is_optional": false,
-              "is_resolved": false
-            },
-            {
-              "purl": "pkg:npm/write-file-atomic",
-              "requirement": "~1.1.2",
-              "scope": "dependencies",
-              "is_runtime": true,
-              "is_optional": false,
-              "is_resolved": false
-            },
-            {
-              "purl": "pkg:npm/validate-npm-package-license",
-              "requirement": "*",
-              "scope": "dependencies",
-              "is_runtime": true,
-              "is_optional": false,
-              "is_resolved": false
-            },
-            {
-              "purl": "pkg:npm/deep-equal",
-              "requirement": "~1.0.0",
-              "scope": "devDependencies",
-              "is_runtime": false,
-              "is_optional": true,
-              "is_resolved": false
-            },
-            {
-              "purl": "pkg:npm/marked",
-              "requirement": "~0.3.3",
-              "scope": "devDependencies",
-              "is_runtime": false,
-              "is_optional": true,
-              "is_resolved": false
-            },
-            {
-              "purl": "pkg:npm/marked-man",
-              "requirement": "~0.1.5",
-              "scope": "devDependencies",
-              "is_runtime": false,
-              "is_optional": true,
-              "is_resolved": false
-            },
-            {
-              "purl": "pkg:npm/nock",
-              "requirement": "~2.10.0",
-              "scope": "devDependencies",
-              "is_runtime": false,
-              "is_optional": true,
-              "is_resolved": false
-            },
-            {
-              "purl": "pkg:npm/npm-registry-couchapp",
-              "requirement": "~2.6.7",
-              "scope": "devDependencies",
-              "is_runtime": false,
-              "is_optional": true,
-              "is_resolved": false
-            },
-            {
-              "purl": "pkg:npm/npm-registry-mock",
-              "requirement": "~1.0.0",
-              "scope": "devDependencies",
-              "is_runtime": false,
-              "is_optional": true,
-              "is_resolved": false
-            },
-            {
-              "purl": "pkg:npm/require-inject",
-              "requirement": "~1.2.0",
-              "scope": "devDependencies",
-              "is_runtime": false,
-              "is_optional": true,
-              "is_resolved": false
-            },
-            {
-              "purl": "pkg:npm/sprintf-js",
-              "requirement": "~1.0.2",
-              "scope": "devDependencies",
-              "is_runtime": false,
-              "is_optional": true,
-              "is_resolved": false
-            },
-            {
-              "purl": "pkg:npm/tap",
-              "requirement": "~1.3.1",
-              "scope": "devDependencies",
-              "is_runtime": false,
-              "is_optional": true,
-              "is_resolved": false
-            }
-          ],
-          "contains_source_code": null,
-          "source_packages": [],
-          "purl": "pkg:npm/npm@2.13.5",
-          "repository_homepage_url": "https://www.npmjs.com/package/npm",
-          "repository_download_url": "https://registry.npmjs.org/npm/-/npm-2.13.5.tgz",
-          "api_data_url": "https://registry.npmjs.org/npm/2.13.5",
-          "files": [
-            {
-              "path": "scan/package.json",
-              "type": "file"
-            }
-          ]
->>>>>>> 6d1f50a6
-        }
-      ],
-      "emails": [
-        {
-<<<<<<< HEAD
-          "value": "Bela Ban",
-          "start_line": 10,
-          "end_line": 10
-=======
-          "email": "i@izs.me",
-          "start_line": 18,
-          "end_line": 18
-        },
-        {
-          "email": "ssteinerX@gmail.com",
-          "start_line": 206,
-          "end_line": 206
-        },
-        {
-          "email": "mikeal.rogers@gmail.com",
-          "start_line": 210,
-          "end_line": 210
-        },
-        {
-          "email": "aaron.blohowiak@gmail.com",
-          "start_line": 214,
-          "end_line": 214
-        },
-        {
-          "email": "martyn@dollyfish.net.nz",
-          "start_line": 218,
-          "end_line": 218
-        },
-        {
-          "email": "charlie.robbins@gmail.com",
-          "start_line": 222,
-          "end_line": 222
-        },
-        {
-          "email": "francisco.treacy@gmail.com",
-          "start_line": 226,
-          "end_line": 226
-        },
-        {
-          "email": "cliffano@gmail.com",
-          "start_line": 230,
-          "end_line": 230
-        },
-        {
-          "email": "christian.eager@nokia.com",
-          "start_line": 234,
-          "end_line": 234
-        },
-        {
-          "email": "davglass@gmail.com",
-          "start_line": 238,
-          "end_line": 238
-        },
-        {
-          "email": "alexkwolfe@gmail.com",
-          "start_line": 242,
-          "end_line": 242
-        },
-        {
-          "email": "jimmyjazz14@gmail.com",
-          "start_line": 246,
-          "end_line": 246
-        },
-        {
-          "email": "me@reidburke.com",
-          "start_line": 250,
-          "end_line": 250
-        },
-        {
-          "email": "arlolra@gmail.com",
-          "start_line": 254,
-          "end_line": 254
-        },
-        {
-          "email": "teemow@gmail.com",
-          "start_line": 258,
-          "end_line": 258
-        },
-        {
-          "email": "bart.teeuwisse@thecodemill.biz",
-          "start_line": 262,
-          "end_line": 262
-        },
-        {
-          "email": "info@bnoordhuis.nl",
-          "start_line": 266,
-          "end_line": 266
-        },
-        {
-          "email": "tor.valamo@gmail.com",
-          "start_line": 270,
-          "end_line": 270
-        },
-        {
-          "email": "5longluna@gmail.com",
-          "start_line": 274,
-          "end_line": 274
-        },
-        {
-          "email": "olivier.melcher@gmail.com",
-          "start_line": 278,
-          "end_line": 278
-        },
-        {
-          "email": "kami@k5-storitve.net",
-          "start_line": 282,
-          "end_line": 282
-        },
-        {
-          "email": "evan.meagher@gmail.com",
-          "start_line": 286,
-          "end_line": 286
-        },
-        {
-          "email": "ovazquez@gmail.com",
-          "start_line": 290,
-          "end_line": 290
-        },
-        {
-          "email": "kaichenxyz@gmail.com",
-          "start_line": 294,
-          "end_line": 294
-        },
-        {
-          "email": "gmiroshnykov@lohika.com",
-          "start_line": 298,
-          "end_line": 298
-        },
-        {
-          "email": "geoff.flarity@gmail.com",
-          "start_line": 302,
-          "end_line": 302
-        },
-        {
-          "email": "c@chromakode.com",
-          "start_line": 306,
-          "end_line": 306
-        },
-        {
-          "email": "pete@kruckenberg.com",
-          "start_line": 310,
-          "end_line": 310
-        },
-        {
-          "email": "laurie@holoweb.net",
-          "start_line": 314,
-          "end_line": 314
-        },
-        {
-          "email": "chris@chriswongstudio.com",
-          "start_line": 318,
-          "end_line": 318
-        },
-        {
-          "email": "brons_github@rinspin.com",
-          "start_line": 322,
-          "end_line": 322
-        },
-        {
-          "email": "federomero@gmail.com",
-          "start_line": 326,
-          "end_line": 326
-        },
-        {
-          "email": "visnupx@gmail.com",
-          "start_line": 330,
-          "end_line": 330
-        },
-        {
-          "email": "rfobic@gmail.com",
-          "start_line": 334,
-          "end_line": 334
-        },
-        {
-          "email": "mark@tiemonster.info",
-          "start_line": 338,
-          "end_line": 338
-        },
-        {
-          "email": "zearin@gonk.net",
-          "start_line": 342,
-          "end_line": 342
-        },
-        {
-          "email": "iainsproat@gmail.com",
-          "start_line": 346,
-          "end_line": 346
-        },
-        {
-          "email": "trentm@gmail.com",
-          "start_line": 350,
-          "end_line": 350
-        },
-        {
-          "email": "felix@debuggable.com",
-          "start_line": 354,
-          "end_line": 354
-        },
-        {
-          "email": "t.jameson.little@gmail.com",
-          "start_line": 358,
-          "end_line": 358
-        },
-        {
-          "email": "conny@fuchsia.se",
-          "start_line": 362,
-          "end_line": 362
-        },
-        {
-          "email": "w.elwood08@gmail.com",
-          "start_line": 366,
-          "end_line": 366
-        },
-        {
-          "email": "dean@deanlandolt.com",
-          "start_line": 370,
-          "end_line": 370
-        },
-        {
-          "email": "efimovov@gmail.com",
-          "start_line": 374,
-          "end_line": 374
-        },
-        {
-          "email": "mfncooper@gmail.com",
-          "start_line": 378,
-          "end_line": 378
-        },
-        {
-          "email": "jannhorn@googlemail.com",
-          "start_line": 382,
-          "end_line": 382
-        },
-        {
-          "email": "cspotcode@gmail.com",
-          "start_line": 386,
-          "end_line": 386
-        },
-        {
-          "email": "me@mmalecki.com",
-          "start_line": 390,
-          "end_line": 390
-        },
-        {
-          "email": "glurgle@gmail.com",
-          "start_line": 394,
-          "end_line": 394
-        },
-        {
-          "email": "mbudde@gmail.com",
-          "start_line": 398,
-          "end_line": 398
-        }
-      ],
-      "urls": [
-        {
-          "url": "https://docs.npmjs.com/",
-          "start_line": 15,
-          "end_line": 15
-        },
-        {
-          "url": "http://blog.izs.me/",
-          "start_line": 19,
-          "end_line": 19
-        },
-        {
-          "url": "https://github.com/npm/npm.git",
-          "start_line": 23,
-          "end_line": 23
-        },
-        {
-          "url": "http://github.com/npm/npm/issues",
-          "start_line": 26,
-          "end_line": 26
-        },
-        {
-          "url": "http://registry.npmjs.org/npm/-/npm-2.13.5.tgz",
-          "start_line": 1549,
-          "end_line": 1549
-        },
-        {
-          "url": "https://registry.npmjs.org/npm/-/npm-2.13.5.tgz",
-          "start_line": 1569,
-          "end_line": 1569
-        }
-      ],
-      "facets": [
-        "core"
-      ],
-      "files_count": 0,
-      "dirs_count": 0,
-      "size_count": 0,
-      "scan_errors": []
-    },
-    {
-      "path": "scan/README",
-      "type": "file",
-      "name": "README",
-      "base_name": "README",
-      "extension": "",
-      "size": 236,
-      "sha1": "2e07e32c52d607204fad196052d70e3d18fb8636",
-      "md5": "effc6856ef85a9250fb1a470792b3f38",
-      "mime_type": "text/plain",
-      "file_type": "ASCII text",
-      "programming_language": null,
-      "is_binary": false,
-      "is_text": true,
-      "is_archive": false,
-      "is_media": false,
-      "is_source": false,
-      "is_script": false,
-      "licenses": [],
-      "license_expressions": [],
-      "copyrights": [],
-      "holders": [],
-      "authors": [],
-      "packages": [],
-      "emails": [],
-      "urls": [
-        {
-          "url": "http://zlib.net/zlib-1.2.8.tar.gz",
-          "start_line": 3,
-          "end_line": 3
-        },
-        {
-          "url": "http://master.dl.sourceforge.net/project/javagroups/JGroups/2.10.0.GA/JGroups-2.10.0.GA.src.zip",
-          "start_line": 4,
-          "end_line": 4
-        }
-      ],
-      "facets": [
-        "docs"
-      ],
-      "files_count": 0,
-      "dirs_count": 0,
-      "size_count": 0,
-      "scan_errors": []
-    },
-    {
-      "path": "scan/arch",
-      "type": "directory",
-      "name": "arch",
-      "base_name": "arch",
-      "extension": "",
-      "size": 0,
-      "sha1": null,
-      "md5": null,
-      "mime_type": null,
-      "file_type": null,
-      "programming_language": null,
-      "is_binary": false,
-      "is_text": false,
-      "is_archive": false,
-      "is_media": false,
-      "is_source": false,
-      "is_script": false,
-      "licenses": [],
-      "license_expressions": [],
-      "copyrights": [],
-      "holders": [],
-      "authors": [],
-      "packages": [],
-      "emails": [],
-      "urls": [],
-      "facets": [],
-      "files_count": 3,
-      "dirs_count": 0,
-      "size_count": 1896,
-      "scan_errors": []
-    },
-    {
-      "path": "scan/arch/adler32.c",
-      "type": "file",
-      "name": "adler32.c",
-      "base_name": "adler32",
-      "extension": ".c",
-      "size": 175,
-      "sha1": "a7ee5ea54da88a6390e72ff018dd471045d8bbf1",
-      "md5": "92011414f344e34f711e77bac40e4bc4",
-      "mime_type": "text/plain",
-      "file_type": "ASCII text",
-      "programming_language": "C++",
-      "is_binary": false,
-      "is_text": true,
-      "is_archive": false,
-      "is_media": false,
-      "is_source": true,
-      "is_script": false,
-      "licenses": [
-        {
-          "key": "zlib",
-          "score": 100.0,
-          "name": "ZLIB License",
-          "short_name": "ZLIB License",
-          "category": "Permissive",
-          "is_exception": false,
-          "owner": "zlib",
-          "homepage_url": "http://www.zlib.net/",
-          "text_url": "http://www.gzip.org/zlib/zlib_license.html",
-          "reference_url": "https://enterprise.dejacode.com/urn/urn:dje:license:zlib",
-          "spdx_license_key": "Zlib",
-          "spdx_url": "https://spdx.org/licenses/Zlib",
-          "start_line": 3,
-          "end_line": 3,
-          "matched_rule": {
-            "identifier": "zlib_5.RULE",
-            "license_expression": "zlib",
-            "licenses": [
-              "zlib"
-            ],
-            "is_license_text": false,
-            "is_license_notice": false,
-            "is_license_reference": true,
-            "is_license_tag": false,
-            "matcher": "2-aho",
-            "rule_length": 12,
-            "matched_length": 12,
-            "match_coverage": 100.0,
-            "rule_relevance": 100.0
-          }
-        }
-      ],
-      "license_expressions": [
-        "zlib"
-      ],
-      "copyrights": [
-        {
-          "value": "Copyright (c) 1995-2011 Mark Adler",
-          "start_line": 2,
-          "end_line": 3
-        }
-      ],
-      "holders": [
-        {
-          "value": "Mark Adler",
-          "start_line": 2,
-          "end_line": 3
-        }
-      ],
-      "authors": [],
-      "packages": [],
-      "emails": [],
-      "urls": [],
-      "facets": [
-        "core"
-      ],
-      "files_count": 0,
-      "dirs_count": 0,
-      "size_count": 0,
-      "scan_errors": []
-    },
-    {
-      "path": "scan/arch/zlib.h",
-      "type": "file",
-      "name": "zlib.h",
-      "base_name": "zlib",
-      "extension": ".h",
-      "size": 1326,
-      "sha1": "26610e5eab2a17e0fa9ef6ac791f25f77af145af",
-      "md5": "4ed53ac605f16247ab7d571670f2351d",
-      "mime_type": "text/plain",
-      "file_type": "ASCII text",
-      "programming_language": "C++",
-      "is_binary": false,
-      "is_text": true,
-      "is_archive": false,
-      "is_media": false,
-      "is_source": true,
-      "is_script": false,
-      "licenses": [
-        {
-          "key": "zlib",
-          "score": 100.0,
-          "name": "ZLIB License",
-          "short_name": "ZLIB License",
-          "category": "Permissive",
-          "is_exception": false,
-          "owner": "zlib",
-          "homepage_url": "http://www.zlib.net/",
-          "text_url": "http://www.gzip.org/zlib/zlib_license.html",
-          "reference_url": "https://enterprise.dejacode.com/urn/urn:dje:license:zlib",
-          "spdx_license_key": "Zlib",
-          "spdx_url": "https://spdx.org/licenses/Zlib",
-          "start_line": 6,
-          "end_line": 23,
-          "matched_rule": {
-            "identifier": "zlib_17.RULE",
-            "license_expression": "zlib",
-            "licenses": [
-              "zlib"
-            ],
-            "is_license_text": true,
-            "is_license_notice": false,
-            "is_license_reference": false,
-            "is_license_tag": false,
-            "matcher": "2-aho",
-            "rule_length": 144,
-            "matched_length": 144,
-            "match_coverage": 100.0,
-            "rule_relevance": 100
-          }
-        }
-      ],
-      "license_expressions": [
-        "zlib"
-      ],
-      "copyrights": [
-        {
-          "value": "Copyright (c) 1995-2013 Jean-loup Gailly and Mark Adler",
-          "start_line": 4,
-          "end_line": 4
-        }
-      ],
-      "holders": [
-        {
-          "value": "Jean-loup Gailly and Mark Adler",
-          "start_line": 4,
-          "end_line": 4
-        }
-      ],
-      "authors": [],
-      "packages": [],
-      "emails": [
-        {
-          "email": "jloup@gzip.org",
-          "start_line": 23,
-          "end_line": 23
-        },
-        {
-          "email": "madler@alumni.caltech.edu",
-          "start_line": 23,
-          "end_line": 23
-        }
-      ],
-      "urls": [
-        {
-          "url": "http://tools.ietf.org/html/rfc1950",
-          "start_line": 27,
-          "end_line": 27
-        }
-      ],
-      "facets": [
-        "core"
-      ],
-      "files_count": 0,
-      "dirs_count": 0,
-      "size_count": 0,
-      "scan_errors": []
-    },
-    {
-      "path": "scan/arch/zutil.h",
-      "type": "file",
-      "name": "zutil.h",
-      "base_name": "zutil",
-      "extension": ".h",
-      "size": 395,
-      "sha1": "830fca8d60bd0d0d91f6354d83ec8bf118a20e64",
-      "md5": "807b91d2bf5e18de555e56de37e487d1",
-      "mime_type": "text/plain",
-      "file_type": "ASCII text",
-      "programming_language": "C++",
-      "is_binary": false,
-      "is_text": true,
-      "is_archive": false,
-      "is_media": false,
-      "is_source": true,
-      "is_script": false,
-      "licenses": [
-        {
-          "key": "zlib",
-          "score": 100.0,
-          "name": "ZLIB License",
-          "short_name": "ZLIB License",
-          "category": "Permissive",
-          "is_exception": false,
-          "owner": "zlib",
-          "homepage_url": "http://www.zlib.net/",
-          "text_url": "http://www.gzip.org/zlib/zlib_license.html",
-          "reference_url": "https://enterprise.dejacode.com/urn/urn:dje:license:zlib",
-          "spdx_license_key": "Zlib",
-          "spdx_url": "https://spdx.org/licenses/Zlib",
-          "start_line": 3,
-          "end_line": 3,
-          "matched_rule": {
-            "identifier": "zlib_5.RULE",
-            "license_expression": "zlib",
-            "licenses": [
-              "zlib"
-            ],
-            "is_license_text": false,
-            "is_license_notice": false,
-            "is_license_reference": true,
-            "is_license_tag": false,
-            "matcher": "2-aho",
-            "rule_length": 12,
-            "matched_length": 12,
-            "match_coverage": 100.0,
-            "rule_relevance": 100.0
-          }
-        }
-      ],
-      "license_expressions": [
-        "zlib"
-      ],
-      "copyrights": [
-        {
-          "value": "Copyright (c) 1995-2013 Jean-loup Gailly",
-          "start_line": 2,
-          "end_line": 3
-        }
-      ],
-      "holders": [
-        {
-          "value": "Jean-loup Gailly",
-          "start_line": 2,
-          "end_line": 3
-        }
-      ],
-      "authors": [],
-      "packages": [],
-      "emails": [],
-      "urls": [],
-      "facets": [
-        "core"
-      ],
-      "files_count": 0,
-      "dirs_count": 0,
-      "size_count": 0,
-      "scan_errors": []
-    },
-    {
-      "path": "scan/JGroups",
-      "type": "directory",
-      "name": "JGroups",
-      "base_name": "JGroups",
-      "extension": "",
-      "size": 0,
-      "sha1": null,
-      "md5": null,
-      "mime_type": null,
-      "file_type": null,
-      "programming_language": null,
-      "is_binary": false,
-      "is_text": false,
-      "is_archive": false,
-      "is_media": false,
-      "is_source": false,
-      "is_script": false,
-      "licenses": [],
-      "license_expressions": [],
-      "copyrights": [],
-      "holders": [],
-      "authors": [],
-      "packages": [],
-      "emails": [],
-      "urls": [],
-      "facets": [],
-      "files_count": 7,
-      "dirs_count": 1,
-      "size_count": 4227,
-      "scan_errors": []
-    },
-    {
-      "path": "scan/JGroups/src",
-      "type": "directory",
-      "name": "src",
-      "base_name": "src",
-      "extension": "",
-      "size": 0,
-      "sha1": null,
-      "md5": null,
-      "mime_type": null,
-      "file_type": null,
-      "programming_language": null,
-      "is_binary": false,
-      "is_text": false,
-      "is_archive": false,
-      "is_media": false,
-      "is_source": false,
-      "is_script": false,
-      "licenses": [],
-      "license_expressions": [],
-      "copyrights": [],
-      "holders": [],
-      "authors": [],
-      "packages": [],
-      "emails": [],
-      "urls": [],
-      "facets": [],
-      "files_count": 7,
-      "dirs_count": 0,
-      "size_count": 4227,
-      "scan_errors": []
-    },
-    {
-      "path": "scan/JGroups/src/FixedMembershipToken.java",
-      "type": "file",
-      "name": "FixedMembershipToken.java",
-      "base_name": "FixedMembershipToken",
-      "extension": ".java",
-      "size": 1016,
-      "sha1": "d0d55d2ae0842afee96695bcc8be939e763704ec",
-      "md5": "301dfe021b3b4076b9f8d49577205b44",
-      "mime_type": "text/plain",
-      "file_type": "ASCII text",
-      "programming_language": "Java",
-      "is_binary": false,
-      "is_text": true,
-      "is_archive": false,
-      "is_media": false,
-      "is_source": true,
-      "is_script": false,
-      "licenses": [
-        {
-          "key": "lgpl-2.1-plus",
-          "score": 100.0,
-          "name": "GNU Lesser General Public License 2.1 or later",
-          "short_name": "LGPL 2.1 or later",
-          "category": "Copyleft Limited",
-          "is_exception": false,
-          "owner": "Free Software Foundation (FSF)",
-          "homepage_url": "http://www.gnu.org/licenses/old-licenses/lgpl-2.1-standalone.html",
-          "text_url": "http://www.gnu.org/licenses/old-licenses/lgpl-2.1-standalone.html",
-          "reference_url": "https://enterprise.dejacode.com/urn/urn:dje:license:lgpl-2.1-plus",
-          "spdx_license_key": "LGPL-2.1-or-later",
-          "spdx_url": "https://spdx.org/licenses/LGPL-2.1-or-later",
-          "start_line": 7,
-          "end_line": 20,
-          "matched_rule": {
-            "identifier": "lgpl-2.1-plus_59.RULE",
-            "license_expression": "lgpl-2.1-plus",
-            "licenses": [
-              "lgpl-2.1-plus"
-            ],
-            "is_license_text": false,
-            "is_license_notice": true,
-            "is_license_reference": false,
-            "is_license_tag": false,
-            "matcher": "2-aho",
-            "rule_length": 125,
-            "matched_length": 125,
-            "match_coverage": 100.0,
-            "rule_relevance": 100
-          }
-        }
-      ],
-      "license_expressions": [
-        "lgpl-2.1-plus"
-      ],
-      "copyrights": [
-        {
-          "value": "Copyright 2005, JBoss Inc., and individual contributors",
-          "start_line": 3,
-          "end_line": 5
-        }
-      ],
-      "holders": [
-        {
-          "value": "JBoss Inc., and individual contributors",
-          "start_line": 3,
-          "end_line": 5
-        }
-      ],
-      "authors": [],
-      "packages": [],
-      "emails": [],
-      "urls": [
-        {
-          "url": "http://www.fsf.org/",
-          "start_line": 20,
-          "end_line": 20
-        }
-      ],
-      "facets": [
-        "dev"
-      ],
-      "files_count": 0,
-      "dirs_count": 0,
-      "size_count": 0,
-      "scan_errors": []
-    },
-    {
-      "path": "scan/JGroups/src/GuardedBy.java",
-      "type": "file",
-      "name": "GuardedBy.java",
-      "base_name": "GuardedBy",
-      "extension": ".java",
-      "size": 482,
-      "sha1": "21ec75514ce72011c4e86c977505c024832c1b63",
-      "md5": "5165fdeefda7a55c13e44c5e56cac920",
-      "mime_type": "text/plain",
-      "file_type": "ASCII text",
-      "programming_language": "Java",
-      "is_binary": false,
-      "is_text": true,
-      "is_archive": false,
-      "is_media": false,
-      "is_source": true,
-      "is_script": false,
-      "licenses": [
-        {
-          "key": "cc-by-2.5",
-          "score": 100.0,
-          "name": "Creative Commons Attribution License 2.5",
-          "short_name": "CC-BY-2.5",
-          "category": "Permissive",
-          "is_exception": false,
-          "owner": "Creative Commons",
-          "homepage_url": "http://creativecommons.org/licenses/by/2.5/",
-          "text_url": "http://creativecommons.org/licenses/by/2.5/legalcode",
-          "reference_url": "https://enterprise.dejacode.com/urn/urn:dje:license:cc-by-2.5",
-          "spdx_license_key": "CC-BY-2.5",
-          "spdx_url": "https://spdx.org/licenses/CC-BY-2.5",
-          "start_line": 4,
-          "end_line": 5,
-          "matched_rule": {
-            "identifier": "cc-by-2.5_4.RULE",
-            "license_expression": "cc-by-2.5",
-            "licenses": [
-              "cc-by-2.5"
-            ],
-            "is_license_text": false,
-            "is_license_notice": true,
-            "is_license_reference": false,
-            "is_license_tag": false,
-            "matcher": "2-aho",
-            "rule_length": 14,
-            "matched_length": 14,
-            "match_coverage": 100.0,
-            "rule_relevance": 100.0
-          }
-        }
-      ],
-      "license_expressions": [
-        "cc-by-2.5"
-      ],
-      "copyrights": [
-        {
-          "value": "Copyright (c) 2005 Brian Goetz and Tim Peierls",
-          "start_line": 3,
-          "end_line": 5
-        }
-      ],
-      "holders": [
-        {
-          "value": "Brian Goetz and Tim Peierls",
-          "start_line": 3,
-          "end_line": 5
-        }
-      ],
-      "authors": [
-        {
-          "value": "Bela Ban",
-          "start_line": 9,
-          "end_line": 11
-        }
-      ],
-      "packages": [],
-      "emails": [],
-      "urls": [
-        {
-          "url": "http://creativecommons.org/licenses/by/2.5",
-          "start_line": 5,
-          "end_line": 5
-        },
-        {
-          "url": "http://www.jcip.net/",
-          "start_line": 6,
-          "end_line": 6
->>>>>>> 6d1f50a6
-        }
-      ],
-      "facets": [
-        "dev"
-      ],
-      "files_count": 0,
-      "dirs_count": 0,
-      "size_count": 0,
-      "scan_errors": []
-    },
-    {
-      "path": "scan/JGroups/src/ImmutableReference.java",
-      "type": "file",
-      "name": "ImmutableReference.java",
-      "base_name": "ImmutableReference",
-      "extension": ".java",
-      "size": 1023,
-      "sha1": "aee1bb33424e7c1264f85c9aad40d43c3738f871",
-      "md5": "53a91ff66fdc4d812d7656b4e807bfd2",
-      "sha256": "ec1427fc2f7e322e6a4d5d99f8119310d6586aaaf5b30b2904b4ccd27966e120",
       "mime_type": "text/plain",
       "file_type": "ASCII text",
       "programming_language": "Java",
@@ -4681,31 +688,22 @@
       "license_expressions": [
         "lgpl-2.1-plus"
       ],
-      "percentage_of_license_text": 78.62,
+      "percentage_of_license_text": 79.62,
       "copyrights": [
         {
-          "value": "Copyright 2010, Red Hat, Inc. and individual contributors",
+          "value": "Copyright 2005, JBoss Inc., and individual contributors",
           "start_line": 3,
           "end_line": 3
         }
       ],
       "holders": [
         {
-          "value": "Red Hat, Inc. and individual contributors",
+          "value": "JBoss Inc., and individual contributors",
           "start_line": 3,
           "end_line": 3
         }
       ],
       "authors": [],
-      "packages": [],
-      "emails": [],
-      "urls": [
-        {
-          "url": "http://www.fsf.org/",
-          "start_line": 20,
-          "end_line": 20
-        }
-      ],
       "facets": [
         "dev"
       ],
@@ -4715,15 +713,15 @@
       "scan_errors": []
     },
     {
-      "path": "scan/JGroups/src/RATE_LIMITER.java",
+      "path": "scan/JGroups/src/GuardedBy.java",
       "type": "file",
-      "name": "RATE_LIMITER.java",
-      "base_name": "RATE_LIMITER",
+      "name": "GuardedBy.java",
+      "base_name": "GuardedBy",
       "extension": ".java",
-      "size": 269,
-      "sha1": "8da19aa25da421608fbe9f4f5eeb122ab35fd01e",
-      "md5": "52540f80f5c22d8d13627c57b76d44f4",
-      "sha256": "c3bcefbbb2706f65410b4bb91d531e2ec461fa4586135becc8865adeca3385c8",
+      "size": 482,
+      "sha1": "21ec75514ce72011c4e86c977505c024832c1b63",
+      "md5": "5165fdeefda7a55c13e44c5e56cac920",
+      "sha256": "8553411bf58f4ac35fc9e7d6142f11fc2fbef33e50a77f514a253135807afd44",
       "mime_type": "text/plain",
       "file_type": "ASCII text",
       "programming_language": "Java",
@@ -4733,21 +731,71 @@
       "is_media": false,
       "is_source": true,
       "is_script": false,
-      "licenses": [],
-      "license_expressions": [],
-      "percentage_of_license_text": 0,
-      "copyrights": [],
-      "holders": [],
+      "licenses": [
+        {
+          "key": "cc-by-2.5",
+          "score": 100.0,
+          "name": "Creative Commons Attribution License 2.5",
+          "short_name": "CC-BY-2.5",
+          "category": "Permissive",
+          "is_exception": false,
+          "is_unknown": false,
+          "owner": "Creative Commons",
+          "homepage_url": "http://creativecommons.org/licenses/by/2.5/",
+          "text_url": "http://creativecommons.org/licenses/by/2.5/legalcode",
+          "reference_url": "https://scancode-licensedb.aboutcode.org/cc-by-2.5",
+          "scancode_text_url": "https://github.com/nexB/scancode-toolkit/tree/develop/src/licensedcode/data/licenses/cc-by-2.5.LICENSE",
+          "scancode_data_url": "https://github.com/nexB/scancode-toolkit/tree/develop/src/licensedcode/data/licenses/cc-by-2.5.yml",
+          "spdx_license_key": "CC-BY-2.5",
+          "spdx_url": "https://spdx.org/licenses/CC-BY-2.5",
+          "start_line": 4,
+          "end_line": 5,
+          "matched_rule": {
+            "identifier": "cc-by-2.5_4.RULE",
+            "license_expression": "cc-by-2.5",
+            "licenses": [
+              "cc-by-2.5"
+            ],
+            "referenced_filenames": [],
+            "is_license_text": false,
+            "is_license_notice": true,
+            "is_license_reference": false,
+            "is_license_tag": false,
+            "is_license_intro": false,
+            "has_unknown": false,
+            "matcher": "2-aho",
+            "rule_length": 14,
+            "matched_length": 14,
+            "match_coverage": 100.0,
+            "rule_relevance": 100
+          }
+        }
+      ],
+      "license_expressions": [
+        "cc-by-2.5"
+      ],
+      "percentage_of_license_text": 19.72,
+      "copyrights": [
+        {
+          "value": "Copyright (c) 2005 Brian Goetz and Tim Peierls",
+          "start_line": 3,
+          "end_line": 3
+        }
+      ],
+      "holders": [
+        {
+          "value": "Brian Goetz and Tim Peierls",
+          "start_line": 3,
+          "end_line": 3
+        }
+      ],
       "authors": [
         {
           "value": "Bela Ban",
-          "start_line": 4,
-          "end_line": 4
-        }
-      ],
-      "packages": [],
-      "emails": [],
-      "urls": [],
+          "start_line": 10,
+          "end_line": 10
+        }
+      ],
       "facets": [
         "dev"
       ],
@@ -4757,57 +805,15 @@
       "scan_errors": []
     },
     {
-      "path": "scan/JGroups/src/RouterStub.java",
+      "path": "scan/JGroups/src/ImmutableReference.java",
       "type": "file",
-      "name": "RouterStub.java",
-      "base_name": "RouterStub",
+      "name": "ImmutableReference.java",
+      "base_name": "ImmutableReference",
       "extension": ".java",
-      "size": 153,
-      "sha1": "c1baa345449b4b91e61886dadea8f1bbea034eb4",
-      "md5": "a0b4e3f4d679a98d11d75e7e27e894af",
-      "sha256": "5c0f94fc518daca08e74fd117fef09d6dd090b0fd623a47edde451be3aed28c7",
-      "mime_type": "text/plain",
-      "file_type": "ASCII text",
-      "programming_language": "Java",
-      "is_binary": false,
-      "is_text": true,
-      "is_archive": false,
-      "is_media": false,
-      "is_source": true,
-      "is_script": false,
-      "licenses": [],
-      "license_expressions": [],
-      "percentage_of_license_text": 0,
-      "copyrights": [],
-      "holders": [],
-      "authors": [
-        {
-          "value": "Bela Ban",
-          "start_line": 3,
-          "end_line": 3
-        }
-      ],
-      "packages": [],
-      "emails": [],
-      "urls": [],
-      "facets": [
-        "dev"
-      ],
-      "files_count": 0,
-      "dirs_count": 0,
-      "size_count": 0,
-      "scan_errors": []
-    },
-    {
-      "path": "scan/JGroups/src/RouterStubManager.java",
-      "type": "file",
-      "name": "RouterStubManager.java",
-      "base_name": "RouterStubManager",
-      "extension": ".java",
-      "size": 1032,
-      "sha1": "a51c5bbb738c1c1cd1f58c79060fa5ea4d0dd753",
-      "md5": "cae07c80e6f79864de002700bf9ab02f",
-      "sha256": "fe96061d23b37c98913379d54c5388cffdc99239807c2caf8c96d7d10321d085",
+      "size": 1023,
+      "sha1": "aee1bb33424e7c1264f85c9aad40d43c3738f871",
+      "md5": "53a91ff66fdc4d812d7656b4e807bfd2",
+      "sha256": "ec1427fc2f7e322e6a4d5d99f8119310d6586aaaf5b30b2904b4ccd27966e120",
       "mime_type": "text/plain",
       "file_type": "ASCII text",
       "programming_language": "Java",
@@ -4860,6 +866,170 @@
       "license_expressions": [
         "lgpl-2.1-plus"
       ],
+      "percentage_of_license_text": 78.62,
+      "copyrights": [
+        {
+          "value": "Copyright 2010, Red Hat, Inc. and individual contributors",
+          "start_line": 3,
+          "end_line": 3
+        }
+      ],
+      "holders": [
+        {
+          "value": "Red Hat, Inc. and individual contributors",
+          "start_line": 3,
+          "end_line": 3
+        }
+      ],
+      "authors": [],
+      "facets": [
+        "dev"
+      ],
+      "files_count": 0,
+      "dirs_count": 0,
+      "size_count": 0,
+      "scan_errors": []
+    },
+    {
+      "path": "scan/JGroups/src/RATE_LIMITER.java",
+      "type": "file",
+      "name": "RATE_LIMITER.java",
+      "base_name": "RATE_LIMITER",
+      "extension": ".java",
+      "size": 269,
+      "sha1": "8da19aa25da421608fbe9f4f5eeb122ab35fd01e",
+      "md5": "52540f80f5c22d8d13627c57b76d44f4",
+      "sha256": "c3bcefbbb2706f65410b4bb91d531e2ec461fa4586135becc8865adeca3385c8",
+      "mime_type": "text/plain",
+      "file_type": "ASCII text",
+      "programming_language": "Java",
+      "is_binary": false,
+      "is_text": true,
+      "is_archive": false,
+      "is_media": false,
+      "is_source": true,
+      "is_script": false,
+      "licenses": [],
+      "license_expressions": [],
+      "percentage_of_license_text": 0,
+      "copyrights": [],
+      "holders": [],
+      "authors": [
+        {
+          "value": "Bela Ban",
+          "start_line": 4,
+          "end_line": 4
+        }
+      ],
+      "facets": [
+        "dev"
+      ],
+      "files_count": 0,
+      "dirs_count": 0,
+      "size_count": 0,
+      "scan_errors": []
+    },
+    {
+      "path": "scan/JGroups/src/RouterStub.java",
+      "type": "file",
+      "name": "RouterStub.java",
+      "base_name": "RouterStub",
+      "extension": ".java",
+      "size": 153,
+      "sha1": "c1baa345449b4b91e61886dadea8f1bbea034eb4",
+      "md5": "a0b4e3f4d679a98d11d75e7e27e894af",
+      "sha256": "5c0f94fc518daca08e74fd117fef09d6dd090b0fd623a47edde451be3aed28c7",
+      "mime_type": "text/plain",
+      "file_type": "ASCII text",
+      "programming_language": "Java",
+      "is_binary": false,
+      "is_text": true,
+      "is_archive": false,
+      "is_media": false,
+      "is_source": true,
+      "is_script": false,
+      "licenses": [],
+      "license_expressions": [],
+      "percentage_of_license_text": 0,
+      "copyrights": [],
+      "holders": [],
+      "authors": [
+        {
+          "value": "Bela Ban",
+          "start_line": 3,
+          "end_line": 3
+        }
+      ],
+      "facets": [
+        "dev"
+      ],
+      "files_count": 0,
+      "dirs_count": 0,
+      "size_count": 0,
+      "scan_errors": []
+    },
+    {
+      "path": "scan/JGroups/src/RouterStubManager.java",
+      "type": "file",
+      "name": "RouterStubManager.java",
+      "base_name": "RouterStubManager",
+      "extension": ".java",
+      "size": 1032,
+      "sha1": "a51c5bbb738c1c1cd1f58c79060fa5ea4d0dd753",
+      "md5": "cae07c80e6f79864de002700bf9ab02f",
+      "sha256": "fe96061d23b37c98913379d54c5388cffdc99239807c2caf8c96d7d10321d085",
+      "mime_type": "text/plain",
+      "file_type": "ASCII text",
+      "programming_language": "Java",
+      "is_binary": false,
+      "is_text": true,
+      "is_archive": false,
+      "is_media": false,
+      "is_source": true,
+      "is_script": false,
+      "licenses": [
+        {
+          "key": "lgpl-2.1-plus",
+          "score": 100.0,
+          "name": "GNU Lesser General Public License 2.1 or later",
+          "short_name": "LGPL 2.1 or later",
+          "category": "Copyleft Limited",
+          "is_exception": false,
+          "is_unknown": false,
+          "owner": "Free Software Foundation (FSF)",
+          "homepage_url": "http://www.gnu.org/licenses/old-licenses/lgpl-2.1-standalone.html",
+          "text_url": "http://www.gnu.org/licenses/old-licenses/lgpl-2.1-standalone.html",
+          "reference_url": "https://scancode-licensedb.aboutcode.org/lgpl-2.1-plus",
+          "scancode_text_url": "https://github.com/nexB/scancode-toolkit/tree/develop/src/licensedcode/data/licenses/lgpl-2.1-plus.LICENSE",
+          "scancode_data_url": "https://github.com/nexB/scancode-toolkit/tree/develop/src/licensedcode/data/licenses/lgpl-2.1-plus.yml",
+          "spdx_license_key": "LGPL-2.1-or-later",
+          "spdx_url": "https://spdx.org/licenses/LGPL-2.1-or-later",
+          "start_line": 7,
+          "end_line": 20,
+          "matched_rule": {
+            "identifier": "lgpl-2.1-plus_59.RULE",
+            "license_expression": "lgpl-2.1-plus",
+            "licenses": [
+              "lgpl-2.1-plus"
+            ],
+            "referenced_filenames": [],
+            "is_license_text": false,
+            "is_license_notice": true,
+            "is_license_reference": false,
+            "is_license_tag": false,
+            "is_license_intro": false,
+            "has_unknown": false,
+            "matcher": "2-aho",
+            "rule_length": 125,
+            "matched_length": 125,
+            "match_coverage": 100.0,
+            "rule_relevance": 100
+          }
+        }
+      ],
+      "license_expressions": [
+        "lgpl-2.1-plus"
+      ],
       "percentage_of_license_text": 78.12,
       "copyrights": [
         {
@@ -4876,15 +1046,6 @@
         }
       ],
       "authors": [],
-      "packages": [],
-      "emails": [],
-      "urls": [
-        {
-          "url": "http://www.fsf.org/",
-          "start_line": 20,
-          "end_line": 20
-        }
-      ],
       "facets": [
         "dev"
       ],
@@ -4924,9 +1085,6 @@
           "end_line": 3
         }
       ],
-      "packages": [],
-      "emails": [],
-      "urls": [],
       "facets": [
         "dev"
       ],
@@ -4936,7 +1094,6 @@
       "scan_errors": []
     },
     {
-<<<<<<< HEAD
       "path": "scan/README",
       "type": "file",
       "name": "README",
@@ -4971,12 +1128,9 @@
     },
     {
       "path": "scan/arch",
-=======
-      "path": "scan/zlib",
->>>>>>> 6d1f50a6
       "type": "directory",
-      "name": "zlib",
-      "base_name": "zlib",
+      "name": "arch",
+      "base_name": "arch",
       "extension": "",
       "size": 0,
       "sha1": null,
@@ -4997,22 +1151,18 @@
       "copyrights": [],
       "holders": [],
       "authors": [],
-      "packages": [],
-      "emails": [],
-      "urls": [],
       "facets": [],
-      "files_count": 13,
-      "dirs_count": 5,
-      "size_count": 7951,
-      "scan_errors": []
-    },
-    {
-      "path": "scan/zlib/adler32.c",
+      "files_count": 3,
+      "dirs_count": 0,
+      "size_count": 1896,
+      "scan_errors": []
+    },
+    {
+      "path": "scan/arch/adler32.c",
       "type": "file",
       "name": "adler32.c",
       "base_name": "adler32",
       "extension": ".c",
-<<<<<<< HEAD
       "size": 175,
       "sha1": "a7ee5ea54da88a6390e72ff018dd471045d8bbf1",
       "md5": "92011414f344e34f711e77bac40e4bc4",
@@ -5105,11 +1255,92 @@
       "sha1": "26610e5eab2a17e0fa9ef6ac791f25f77af145af",
       "md5": "4ed53ac605f16247ab7d571670f2351d",
       "sha256": "b09e2a43e9960d3d28d37d24f10dfbc462a4cb376da54ba571ac9a8874911ed5",
-=======
-      "size": 179,
-      "sha1": "f98c6c82a570ac852801b46157c1540070d55358",
-      "md5": "48c4037f16b4670795fdf72e88cc278c",
->>>>>>> 6d1f50a6
+      "mime_type": "text/plain",
+      "file_type": "ASCII text",
+      "programming_language": "C",
+      "is_binary": false,
+      "is_text": true,
+      "is_archive": false,
+      "is_media": false,
+      "is_source": true,
+      "is_script": false,
+      "licenses": [
+        {
+          "key": "zlib",
+          "score": 100.0,
+          "name": "ZLIB License",
+          "short_name": "ZLIB License",
+          "category": "Permissive",
+          "is_exception": false,
+          "is_unknown": false,
+          "owner": "zlib",
+          "homepage_url": "http://www.zlib.net/",
+          "text_url": "http://www.gzip.org/zlib/zlib_license.html",
+          "reference_url": "https://scancode-licensedb.aboutcode.org/zlib",
+          "scancode_text_url": "https://github.com/nexB/scancode-toolkit/tree/develop/src/licensedcode/data/licenses/zlib.LICENSE",
+          "scancode_data_url": "https://github.com/nexB/scancode-toolkit/tree/develop/src/licensedcode/data/licenses/zlib.yml",
+          "spdx_license_key": "Zlib",
+          "spdx_url": "https://spdx.org/licenses/Zlib",
+          "start_line": 6,
+          "end_line": 23,
+          "matched_rule": {
+            "identifier": "zlib_17.RULE",
+            "license_expression": "zlib",
+            "licenses": [
+              "zlib"
+            ],
+            "referenced_filenames": [],
+            "is_license_text": true,
+            "is_license_notice": false,
+            "is_license_reference": false,
+            "is_license_tag": false,
+            "is_license_intro": false,
+            "has_unknown": false,
+            "matcher": "2-aho",
+            "rule_length": 144,
+            "matched_length": 144,
+            "match_coverage": 100.0,
+            "rule_relevance": 100
+          }
+        }
+      ],
+      "license_expressions": [
+        "zlib"
+      ],
+      "percentage_of_license_text": 69.57,
+      "copyrights": [
+        {
+          "value": "Copyright (c) 1995-2013 Jean-loup Gailly and Mark Adler",
+          "start_line": 4,
+          "end_line": 4
+        }
+      ],
+      "holders": [
+        {
+          "value": "Jean-loup Gailly and Mark Adler",
+          "start_line": 4,
+          "end_line": 4
+        }
+      ],
+      "authors": [],
+      "facets": [
+        "core"
+      ],
+      "files_count": 0,
+      "dirs_count": 0,
+      "size_count": 0,
+      "scan_errors": []
+    },
+    {
+      "path": "scan/arch/zutil.h",
+      "type": "file",
+      "name": "zutil.h",
+      "base_name": "zutil",
+      "extension": ".h",
+      "size": 395,
+      "sha1": "830fca8d60bd0d0d91f6354d83ec8bf118a20e64",
+      "md5": "807b91d2bf5e18de555e56de37e487d1",
+      "sha256": "3980fa5633b16f944641bf2fba3f49b8b9b9de6ffea7be1e142792393bf1a867",
       "mime_type": "text/plain",
       "file_type": "ASCII text",
       "programming_language": "C",
@@ -5144,12 +1375,10 @@
             "licenses": [
               "zlib"
             ],
-<<<<<<< HEAD
-            "referenced_filenames": [],
-            "is_license_text": true,
-=======
+            "referenced_filenames": [
+              "zlib.h"
+            ],
             "is_license_text": false,
->>>>>>> 6d1f50a6
             "is_license_notice": false,
             "is_license_reference": true,
             "is_license_tag": false,
@@ -5159,32 +1388,29 @@
             "rule_length": 12,
             "matched_length": 12,
             "match_coverage": 100.0,
-            "rule_relevance": 100.0
+            "rule_relevance": 100
           }
         }
       ],
       "license_expressions": [
         "zlib"
       ],
-      "percentage_of_license_text": 69.57,
+      "percentage_of_license_text": 20.34,
       "copyrights": [
         {
-          "value": "Copyright (c) 1995-2011 Mark Adler",
+          "value": "Copyright (c) 1995-2013 Jean-loup Gailly",
           "start_line": 2,
-          "end_line": 3
+          "end_line": 2
         }
       ],
       "holders": [
         {
-          "value": "Mark Adler",
+          "value": "Jean-loup Gailly",
           "start_line": 2,
-          "end_line": 3
+          "end_line": 2
         }
       ],
       "authors": [],
-      "packages": [],
-      "emails": [],
-      "urls": [],
       "facets": [
         "core"
       ],
@@ -5194,24 +1420,357 @@
       "scan_errors": []
     },
     {
-      "path": "scan/zlib/deflate.c",
+      "path": "scan/cc0-1.0.LICENSE",
       "type": "file",
-<<<<<<< HEAD
-      "name": "zutil.h",
-      "base_name": "zutil",
-      "extension": ".h",
-      "size": 395,
-      "sha1": "830fca8d60bd0d0d91f6354d83ec8bf118a20e64",
-      "md5": "807b91d2bf5e18de555e56de37e487d1",
-      "sha256": "3980fa5633b16f944641bf2fba3f49b8b9b9de6ffea7be1e142792393bf1a867",
-=======
-      "name": "deflate.c",
-      "base_name": "deflate",
+      "name": "cc0-1.0.LICENSE",
+      "base_name": "cc0-1.0",
+      "extension": ".LICENSE",
+      "size": 6433,
+      "sha1": "172444e7c137eb5cd3cae530aca0879c90f7fada",
+      "md5": "57f047ea87f405486a94bc5a56ba7fcf",
+      "sha256": "963aabe87f6a51ca9c237669034a9fdecd71df7350eaf30bdf0718f63c5a94f8",
+      "mime_type": "text/plain",
+      "file_type": "ASCII text",
+      "programming_language": null,
+      "is_binary": false,
+      "is_text": true,
+      "is_archive": false,
+      "is_media": false,
+      "is_source": false,
+      "is_script": false,
+      "licenses": [
+        {
+          "key": "cc0-1.0",
+          "score": 99.69,
+          "name": "Creative Commons CC0 1.0 Universal",
+          "short_name": "CC0-1.0",
+          "category": "Public Domain",
+          "is_exception": false,
+          "is_unknown": false,
+          "owner": "Creative Commons",
+          "homepage_url": "http://creativecommons.org/publicdomain/zero/1.0/",
+          "text_url": "http://creativecommons.org/publicdomain/zero/1.0/legalcode",
+          "reference_url": "https://scancode-licensedb.aboutcode.org/cc0-1.0",
+          "scancode_text_url": "https://github.com/nexB/scancode-toolkit/tree/develop/src/licensedcode/data/licenses/cc0-1.0.LICENSE",
+          "scancode_data_url": "https://github.com/nexB/scancode-toolkit/tree/develop/src/licensedcode/data/licenses/cc0-1.0.yml",
+          "spdx_license_key": "CC0-1.0",
+          "spdx_url": "https://spdx.org/licenses/CC0-1.0",
+          "start_line": 1,
+          "end_line": 98,
+          "matched_rule": {
+            "identifier": "cc0-1.0_155.RULE",
+            "license_expression": "cc0-1.0",
+            "licenses": [
+              "cc0-1.0"
+            ],
+            "referenced_filenames": [],
+            "is_license_text": true,
+            "is_license_notice": false,
+            "is_license_reference": false,
+            "is_license_tag": false,
+            "is_license_intro": false,
+            "has_unknown": false,
+            "matcher": "3-seq",
+            "rule_length": 970,
+            "matched_length": 967,
+            "match_coverage": 99.69,
+            "rule_relevance": 100
+          }
+        }
+      ],
+      "license_expressions": [
+        "cc0-1.0"
+      ],
+      "percentage_of_license_text": 100.0,
+      "copyrights": [],
+      "holders": [],
+      "authors": [],
+      "facets": [
+        "core"
+      ],
+      "files_count": 0,
+      "dirs_count": 0,
+      "size_count": 0,
+      "scan_errors": []
+    },
+    {
+      "path": "scan/package.json",
+      "type": "file",
+      "name": "package.json",
+      "base_name": "package",
+      "extension": ".json",
+      "size": 37904,
+      "sha1": "dfc6c1274bd31b47d5cc482af0c0dad9d30eccaa",
+      "md5": "62b51527599b11b32361699c75b05683",
+      "sha256": "8b54b0b90570e4b0d5b8c8520e4b5a8258ae15849ec1919f57da093f5df84f38",
+      "mime_type": "application/json",
+      "file_type": "JSON data",
+      "programming_language": null,
+      "is_binary": false,
+      "is_text": true,
+      "is_archive": false,
+      "is_media": false,
+      "is_source": false,
+      "is_script": false,
+      "licenses": [
+        {
+          "key": "artistic-2.0",
+          "score": 90.0,
+          "name": "Artistic License 2.0",
+          "short_name": "Artistic 2.0",
+          "category": "Copyleft Limited",
+          "is_exception": false,
+          "is_unknown": false,
+          "owner": "Perl Foundation",
+          "homepage_url": "http://www.perlfoundation.org/",
+          "text_url": "https://www.perlfoundation.org/artistic_license_2_0",
+          "reference_url": "https://scancode-licensedb.aboutcode.org/artistic-2.0",
+          "scancode_text_url": "https://github.com/nexB/scancode-toolkit/tree/develop/src/licensedcode/data/licenses/artistic-2.0.LICENSE",
+          "scancode_data_url": "https://github.com/nexB/scancode-toolkit/tree/develop/src/licensedcode/data/licenses/artistic-2.0.yml",
+          "spdx_license_key": "Artistic-2.0",
+          "spdx_url": "https://spdx.org/licenses/Artistic-2.0",
+          "start_line": 198,
+          "end_line": 198,
+          "matched_rule": {
+            "identifier": "artistic-2.0_28.RULE",
+            "license_expression": "artistic-2.0",
+            "licenses": [
+              "artistic-2.0"
+            ],
+            "referenced_filenames": [],
+            "is_license_text": false,
+            "is_license_notice": false,
+            "is_license_reference": false,
+            "is_license_tag": true,
+            "is_license_intro": false,
+            "has_unknown": false,
+            "matcher": "2-aho",
+            "rule_length": 3,
+            "matched_length": 3,
+            "match_coverage": 100.0,
+            "rule_relevance": 90
+          }
+        }
+      ],
+      "license_expressions": [
+        "artistic-2.0"
+      ],
+      "percentage_of_license_text": 0.07,
+      "copyrights": [],
+      "holders": [],
+      "authors": [
+        {
+          "value": "name' Isaac Z.",
+          "start_line": 16,
+          "end_line": 17
+        }
+      ],
+      "facets": [
+        "core"
+      ],
+      "files_count": 0,
+      "dirs_count": 0,
+      "size_count": 0,
+      "scan_errors": []
+    },
+    {
+      "path": "scan/zlib",
+      "type": "directory",
+      "name": "zlib",
+      "base_name": "zlib",
+      "extension": "",
+      "size": 0,
+      "sha1": null,
+      "md5": null,
+      "sha256": null,
+      "mime_type": null,
+      "file_type": null,
+      "programming_language": null,
+      "is_binary": false,
+      "is_text": false,
+      "is_archive": false,
+      "is_media": false,
+      "is_source": false,
+      "is_script": false,
+      "licenses": [],
+      "license_expressions": [],
+      "percentage_of_license_text": 0,
+      "copyrights": [],
+      "holders": [],
+      "authors": [],
+      "facets": [],
+      "files_count": 13,
+      "dirs_count": 5,
+      "size_count": 7951,
+      "scan_errors": []
+    },
+    {
+      "path": "scan/zlib/ada",
+      "type": "directory",
+      "name": "ada",
+      "base_name": "ada",
+      "extension": "",
+      "size": 0,
+      "sha1": null,
+      "md5": null,
+      "sha256": null,
+      "mime_type": null,
+      "file_type": null,
+      "programming_language": null,
+      "is_binary": false,
+      "is_text": false,
+      "is_archive": false,
+      "is_media": false,
+      "is_source": false,
+      "is_script": false,
+      "licenses": [],
+      "license_expressions": [],
+      "percentage_of_license_text": 0,
+      "copyrights": [],
+      "holders": [],
+      "authors": [],
+      "facets": [],
+      "files_count": 1,
+      "dirs_count": 0,
+      "size_count": 2054,
+      "scan_errors": []
+    },
+    {
+      "path": "scan/zlib/ada/zlib.ads",
+      "type": "file",
+      "name": "zlib.ads",
+      "base_name": "zlib",
+      "extension": ".ads",
+      "size": 2054,
+      "sha1": "93b3e6e5822c350a9c12e69a2848e29767777002",
+      "md5": "4e58eb393ad904c1de81a9ca5b9e392c",
+      "sha256": "8e6da5a880c0547bac5b71f0f123164511ae17e3c7d7f424e4ec5b44e1cae731",
+      "mime_type": "text/plain",
+      "file_type": "ASCII text",
+      "programming_language": null,
+      "is_binary": false,
+      "is_text": true,
+      "is_archive": false,
+      "is_media": false,
+      "is_source": false,
+      "is_script": false,
+      "licenses": [
+        {
+          "key": "gpl-2.0-plus",
+          "score": 100.0,
+          "name": "GNU General Public License 2.0 or later",
+          "short_name": "GPL 2.0 or later",
+          "category": "Copyleft",
+          "is_exception": false,
+          "is_unknown": false,
+          "owner": "Free Software Foundation (FSF)",
+          "homepage_url": "http://www.gnu.org/licenses/old-licenses/gpl-2.0-standalone.html",
+          "text_url": "http://www.gnu.org/licenses/old-licenses/gpl-2.0-standalone.html",
+          "reference_url": "https://scancode-licensedb.aboutcode.org/gpl-2.0-plus",
+          "scancode_text_url": "https://github.com/nexB/scancode-toolkit/tree/develop/src/licensedcode/data/licenses/gpl-2.0-plus.LICENSE",
+          "scancode_data_url": "https://github.com/nexB/scancode-toolkit/tree/develop/src/licensedcode/data/licenses/gpl-2.0-plus.yml",
+          "spdx_license_key": "GPL-2.0-or-later",
+          "spdx_url": "https://spdx.org/licenses/GPL-2.0-or-later",
+          "start_line": 6,
+          "end_line": 25,
+          "matched_rule": {
+            "identifier": "gpl-2.0-plus_with_ada-linking-exception_1.RULE",
+            "license_expression": "gpl-2.0-plus WITH ada-linking-exception",
+            "licenses": [
+              "gpl-2.0-plus",
+              "ada-linking-exception"
+            ],
+            "referenced_filenames": [],
+            "is_license_text": false,
+            "is_license_notice": true,
+            "is_license_reference": false,
+            "is_license_tag": false,
+            "is_license_intro": false,
+            "has_unknown": false,
+            "matcher": "2-aho",
+            "rule_length": 176,
+            "matched_length": 176,
+            "match_coverage": 100.0,
+            "rule_relevance": 100
+          }
+        },
+        {
+          "key": "ada-linking-exception",
+          "score": 100.0,
+          "name": "Ada linking exception to GPL 2.0 or later",
+          "short_name": "Ada linking exception to GPL 2.0 or later",
+          "category": "Copyleft Limited",
+          "is_exception": true,
+          "is_unknown": false,
+          "owner": "Dmitriy Anisimkov",
+          "homepage_url": null,
+          "text_url": "",
+          "reference_url": "https://scancode-licensedb.aboutcode.org/ada-linking-exception",
+          "scancode_text_url": "https://github.com/nexB/scancode-toolkit/tree/develop/src/licensedcode/data/licenses/ada-linking-exception.LICENSE",
+          "scancode_data_url": "https://github.com/nexB/scancode-toolkit/tree/develop/src/licensedcode/data/licenses/ada-linking-exception.yml",
+          "spdx_license_key": "LicenseRef-scancode-ada-linking-exception",
+          "spdx_url": "https://github.com/nexB/scancode-toolkit/tree/develop/src/licensedcode/data/licenses/ada-linking-exception.LICENSE",
+          "start_line": 6,
+          "end_line": 25,
+          "matched_rule": {
+            "identifier": "gpl-2.0-plus_with_ada-linking-exception_1.RULE",
+            "license_expression": "gpl-2.0-plus WITH ada-linking-exception",
+            "licenses": [
+              "gpl-2.0-plus",
+              "ada-linking-exception"
+            ],
+            "referenced_filenames": [],
+            "is_license_text": false,
+            "is_license_notice": true,
+            "is_license_reference": false,
+            "is_license_tag": false,
+            "is_license_intro": false,
+            "has_unknown": false,
+            "matcher": "2-aho",
+            "rule_length": 176,
+            "matched_length": 176,
+            "match_coverage": 100.0,
+            "rule_relevance": 100
+          }
+        }
+      ],
+      "license_expressions": [
+        "gpl-2.0-plus WITH ada-linking-exception"
+      ],
+      "percentage_of_license_text": 94.12,
+      "copyrights": [
+        {
+          "value": "Copyright (c) 2002-2004 Dmitriy Anisimkov",
+          "start_line": 4,
+          "end_line": 4
+        }
+      ],
+      "holders": [
+        {
+          "value": "Dmitriy Anisimkov",
+          "start_line": 4,
+          "end_line": 4
+        }
+      ],
+      "authors": [],
+      "facets": [
+        "dev"
+      ],
+      "files_count": 0,
+      "dirs_count": 0,
+      "size_count": 0,
+      "scan_errors": []
+    },
+    {
+      "path": "scan/zlib/adler32.c",
+      "type": "file",
+      "name": "adler32.c",
+      "base_name": "adler32",
       "extension": ".c",
-      "size": 198,
-      "sha1": "4b4696c59e245cef0bad7334fdb63725ccfa218c",
-      "md5": "f11ed826baf25f2bfa9c610313460036",
->>>>>>> 6d1f50a6
+      "size": 179,
+      "sha1": "f98c6c82a570ac852801b46157c1540070d55358",
+      "md5": "48c4037f16b4670795fdf72e88cc278c",
+      "sha256": "fc1682e787ccc8d9eb83eb0b1f5acb59d22aa6ce1bff7c749a9dc315237b2240",
       "mime_type": "text/plain",
       "file_type": "ASCII text",
       "programming_language": "C",
@@ -5266,140 +1825,21 @@
       "license_expressions": [
         "zlib"
       ],
-      "percentage_of_license_text": 20.34,
+      "percentage_of_license_text": 42.86,
       "copyrights": [
         {
-          "value": "Copyright (c) 1995-2013 Jean-loup Gailly and Mark Adler",
+          "value": "Copyright (c) 1995-2011 Mark Adler",
           "start_line": 2,
           "end_line": 2
         }
       ],
       "holders": [
         {
-          "value": "Jean-loup Gailly and Mark Adler",
+          "value": "Mark Adler",
           "start_line": 2,
           "end_line": 2
         }
       ],
-      "authors": [],
-      "packages": [],
-      "emails": [],
-      "urls": [],
-      "facets": [
-        "core"
-      ],
-      "files_count": 0,
-      "dirs_count": 0,
-      "size_count": 0,
-      "scan_errors": []
-    },
-    {
-      "path": "scan/zlib/deflate.h",
-      "type": "file",
-<<<<<<< HEAD
-      "name": "cc0-1.0.LICENSE",
-      "base_name": "cc0-1.0",
-      "extension": ".LICENSE",
-      "size": 6433,
-      "sha1": "172444e7c137eb5cd3cae530aca0879c90f7fada",
-      "md5": "57f047ea87f405486a94bc5a56ba7fcf",
-      "sha256": "963aabe87f6a51ca9c237669034a9fdecd71df7350eaf30bdf0718f63c5a94f8",
-=======
-      "name": "deflate.h",
-      "base_name": "deflate",
-      "extension": ".h",
-      "size": 165,
-      "sha1": "a99a71ff971faf49a52ed6f7d3075fdffae8054b",
-      "md5": "d8821cd288e2be7fd83cdcac22a427ce",
->>>>>>> 6d1f50a6
-      "mime_type": "text/plain",
-      "file_type": "ASCII text",
-      "programming_language": "C++",
-      "is_binary": false,
-      "is_text": true,
-      "is_archive": false,
-      "is_media": false,
-      "is_source": true,
-      "is_script": false,
-      "licenses": [
-        {
-<<<<<<< HEAD
-          "key": "cc0-1.0",
-          "score": 99.69,
-          "name": "Creative Commons CC0 1.0 Universal",
-          "short_name": "CC0-1.0",
-          "category": "Public Domain",
-          "is_exception": false,
-          "is_unknown": false,
-          "owner": "Creative Commons",
-          "homepage_url": "http://creativecommons.org/publicdomain/zero/1.0/",
-          "text_url": "http://creativecommons.org/publicdomain/zero/1.0/legalcode",
-          "reference_url": "https://scancode-licensedb.aboutcode.org/cc0-1.0",
-          "scancode_text_url": "https://github.com/nexB/scancode-toolkit/tree/develop/src/licensedcode/data/licenses/cc0-1.0.LICENSE",
-          "scancode_data_url": "https://github.com/nexB/scancode-toolkit/tree/develop/src/licensedcode/data/licenses/cc0-1.0.yml",
-          "spdx_license_key": "CC0-1.0",
-          "spdx_url": "https://spdx.org/licenses/CC0-1.0",
-          "start_line": 1,
-          "end_line": 98,
-          "matched_rule": {
-            "identifier": "cc0-1.0_155.RULE",
-            "license_expression": "cc0-1.0",
-=======
-          "key": "zlib",
-          "score": 100.0,
-          "name": "ZLIB License",
-          "short_name": "ZLIB License",
-          "category": "Permissive",
-          "is_exception": false,
-          "owner": "zlib",
-          "homepage_url": "http://www.zlib.net/",
-          "text_url": "http://www.gzip.org/zlib/zlib_license.html",
-          "reference_url": "https://enterprise.dejacode.com/urn/urn:dje:license:zlib",
-          "spdx_license_key": "Zlib",
-          "spdx_url": "https://spdx.org/licenses/Zlib",
-          "start_line": 3,
-          "end_line": 3,
-          "matched_rule": {
-            "identifier": "zlib_5.RULE",
-            "license_expression": "zlib",
->>>>>>> 6d1f50a6
-            "licenses": [
-              "zlib"
-            ],
-<<<<<<< HEAD
-            "referenced_filenames": [],
-            "is_license_text": true,
-=======
-            "is_license_text": false,
->>>>>>> 6d1f50a6
-            "is_license_notice": false,
-            "is_license_reference": true,
-            "is_license_tag": false,
-<<<<<<< HEAD
-            "is_license_intro": false,
-            "has_unknown": false,
-            "matcher": "3-seq",
-            "rule_length": 970,
-            "matched_length": 967,
-            "match_coverage": 99.69,
-            "rule_relevance": 100
-=======
-            "matcher": "2-aho",
-            "rule_length": 12,
-            "matched_length": 12,
-            "match_coverage": 100.0,
-            "rule_relevance": 100.0
->>>>>>> 6d1f50a6
-          }
-        }
-      ],
-      "license_expressions": [
-<<<<<<< HEAD
-        "cc0-1.0"
-      ],
-      "percentage_of_license_text": 100.0,
-      "copyrights": [],
-      "holders": [],
       "authors": [],
       "facets": [
         "core"
@@ -5410,347 +1850,15 @@
       "scan_errors": []
     },
     {
-      "path": "scan/package.json",
+      "path": "scan/zlib/deflate.c",
       "type": "file",
-      "name": "package.json",
-      "base_name": "package",
-      "extension": ".json",
-      "size": 37904,
-      "sha1": "dfc6c1274bd31b47d5cc482af0c0dad9d30eccaa",
-      "md5": "62b51527599b11b32361699c75b05683",
-      "sha256": "8b54b0b90570e4b0d5b8c8520e4b5a8258ae15849ec1919f57da093f5df84f38",
-      "mime_type": "application/json",
-      "file_type": "JSON data",
-      "programming_language": null,
-      "is_binary": false,
-      "is_text": true,
-      "is_archive": false,
-      "is_media": false,
-      "is_source": false,
-      "is_script": false,
-      "licenses": [
-        {
-          "key": "artistic-2.0",
-          "score": 90.0,
-          "name": "Artistic License 2.0",
-          "short_name": "Artistic 2.0",
-          "category": "Copyleft Limited",
-          "is_exception": false,
-          "is_unknown": false,
-          "owner": "Perl Foundation",
-          "homepage_url": "http://www.perlfoundation.org/",
-          "text_url": "https://www.perlfoundation.org/artistic_license_2_0",
-          "reference_url": "https://scancode-licensedb.aboutcode.org/artistic-2.0",
-          "scancode_text_url": "https://github.com/nexB/scancode-toolkit/tree/develop/src/licensedcode/data/licenses/artistic-2.0.LICENSE",
-          "scancode_data_url": "https://github.com/nexB/scancode-toolkit/tree/develop/src/licensedcode/data/licenses/artistic-2.0.yml",
-          "spdx_license_key": "Artistic-2.0",
-          "spdx_url": "https://spdx.org/licenses/Artistic-2.0",
-          "start_line": 198,
-          "end_line": 198,
-          "matched_rule": {
-            "identifier": "artistic-2.0_28.RULE",
-            "license_expression": "artistic-2.0",
-            "licenses": [
-              "artistic-2.0"
-            ],
-            "referenced_filenames": [],
-            "is_license_text": false,
-            "is_license_notice": false,
-            "is_license_reference": false,
-            "is_license_tag": true,
-            "is_license_intro": false,
-            "has_unknown": false,
-            "matcher": "2-aho",
-            "rule_length": 3,
-            "matched_length": 3,
-            "match_coverage": 100.0,
-            "rule_relevance": 90
-          }
-        }
-      ],
-      "license_expressions": [
-        "artistic-2.0"
-      ],
-      "percentage_of_license_text": 0.07,
-      "copyrights": [],
-      "holders": [],
-      "authors": [
-        {
-          "value": "name' Isaac Z.",
-          "start_line": 16,
-          "end_line": 17
-=======
-        "zlib"
-      ],
-      "copyrights": [
-        {
-          "value": "Copyright (c) 1995-2012 Jean-loup Gailly",
-          "start_line": 2,
-          "end_line": 3
-        }
-      ],
-      "holders": [
-        {
-          "value": "Jean-loup Gailly",
-          "start_line": 2,
-          "end_line": 3
->>>>>>> 6d1f50a6
-        }
-      ],
-      "authors": [],
-      "packages": [],
-      "emails": [],
-      "urls": [],
-      "facets": [
-        "core"
-      ],
-      "files_count": 0,
-      "dirs_count": 0,
-      "size_count": 0,
-      "scan_errors": []
-    },
-    {
-<<<<<<< HEAD
-      "path": "scan/zlib",
-      "type": "directory",
-      "name": "zlib",
-      "base_name": "zlib",
-      "extension": "",
-      "size": 0,
-      "sha1": null,
-      "md5": null,
-      "sha256": null,
-      "mime_type": null,
-      "file_type": null,
-      "programming_language": null,
-      "is_binary": false,
-      "is_text": false,
-      "is_archive": false,
-      "is_media": false,
-      "is_source": false,
-      "is_script": false,
-      "licenses": [],
-      "license_expressions": [],
-      "percentage_of_license_text": 0,
-      "copyrights": [],
-      "holders": [],
-      "authors": [],
-      "facets": [],
-      "files_count": 13,
-      "dirs_count": 5,
-      "size_count": 7951,
-      "scan_errors": []
-    },
-    {
-      "path": "scan/zlib/ada",
-      "type": "directory",
-      "name": "ada",
-      "base_name": "ada",
-      "extension": "",
-      "size": 0,
-      "sha1": null,
-      "md5": null,
-      "sha256": null,
-      "mime_type": null,
-      "file_type": null,
-      "programming_language": null,
-      "is_binary": false,
-      "is_text": false,
-      "is_archive": false,
-      "is_media": false,
-      "is_source": false,
-      "is_script": false,
-      "licenses": [],
-      "license_expressions": [],
-      "percentage_of_license_text": 0,
-      "copyrights": [],
-      "holders": [],
-      "authors": [],
-      "facets": [],
-      "files_count": 1,
-      "dirs_count": 0,
-      "size_count": 2054,
-      "scan_errors": []
-    },
-    {
-      "path": "scan/zlib/ada/zlib.ads",
-      "type": "file",
-      "name": "zlib.ads",
-      "base_name": "zlib",
-      "extension": ".ads",
-      "size": 2054,
-      "sha1": "93b3e6e5822c350a9c12e69a2848e29767777002",
-      "md5": "4e58eb393ad904c1de81a9ca5b9e392c",
-      "sha256": "8e6da5a880c0547bac5b71f0f123164511ae17e3c7d7f424e4ec5b44e1cae731",
-=======
-      "path": "scan/zlib/zlib.h",
-      "type": "file",
-      "name": "zlib.h",
-      "base_name": "zlib",
-      "extension": ".h",
-      "size": 1103,
-      "sha1": "85c65180242c560a4df66e9882119bf70eaefd02",
-      "md5": "07497e2688dad9406386f0534a0bbfca",
->>>>>>> 6d1f50a6
-      "mime_type": "text/plain",
-      "file_type": "ASCII text",
-      "programming_language": "C++",
-      "is_binary": false,
-      "is_text": true,
-      "is_archive": false,
-      "is_media": false,
-      "is_source": true,
-      "is_script": false,
-      "licenses": [
-        {
-          "key": "zlib",
-          "score": 100.0,
-          "name": "ZLIB License",
-          "short_name": "ZLIB License",
-          "category": "Permissive",
-          "is_exception": false,
-<<<<<<< HEAD
-          "is_unknown": false,
-          "owner": "Free Software Foundation (FSF)",
-          "homepage_url": "http://www.gnu.org/licenses/old-licenses/gpl-2.0-standalone.html",
-          "text_url": "http://www.gnu.org/licenses/old-licenses/gpl-2.0-standalone.html",
-          "reference_url": "https://scancode-licensedb.aboutcode.org/gpl-2.0-plus",
-          "scancode_text_url": "https://github.com/nexB/scancode-toolkit/tree/develop/src/licensedcode/data/licenses/gpl-2.0-plus.LICENSE",
-          "scancode_data_url": "https://github.com/nexB/scancode-toolkit/tree/develop/src/licensedcode/data/licenses/gpl-2.0-plus.yml",
-          "spdx_license_key": "GPL-2.0-or-later",
-          "spdx_url": "https://spdx.org/licenses/GPL-2.0-or-later",
-          "start_line": 6,
-          "end_line": 25,
-          "matched_rule": {
-            "identifier": "gpl-2.0-plus_with_ada-linking-exception_1.RULE",
-            "license_expression": "gpl-2.0-plus WITH ada-linking-exception",
-            "licenses": [
-              "gpl-2.0-plus",
-              "ada-linking-exception"
-            ],
-            "referenced_filenames": [],
-            "is_license_text": false,
-            "is_license_notice": true,
-            "is_license_reference": false,
-            "is_license_tag": false,
-            "is_license_intro": false,
-            "has_unknown": false,
-            "matcher": "2-aho",
-            "rule_length": 176,
-            "matched_length": 176,
-            "match_coverage": 100.0,
-            "rule_relevance": 100
-          }
-        },
-        {
-          "key": "ada-linking-exception",
-          "score": 100.0,
-          "name": "Ada linking exception to GPL 2.0 or later",
-          "short_name": "Ada linking exception to GPL 2.0 or later",
-          "category": "Copyleft Limited",
-          "is_exception": true,
-          "is_unknown": false,
-          "owner": "Dmitriy Anisimkov",
-          "homepage_url": null,
-          "text_url": "",
-          "reference_url": "https://scancode-licensedb.aboutcode.org/ada-linking-exception",
-          "scancode_text_url": "https://github.com/nexB/scancode-toolkit/tree/develop/src/licensedcode/data/licenses/ada-linking-exception.LICENSE",
-          "scancode_data_url": "https://github.com/nexB/scancode-toolkit/tree/develop/src/licensedcode/data/licenses/ada-linking-exception.yml",
-          "spdx_license_key": "LicenseRef-scancode-ada-linking-exception",
-          "spdx_url": "https://github.com/nexB/scancode-toolkit/tree/develop/src/licensedcode/data/licenses/ada-linking-exception.LICENSE",
-=======
-          "owner": "zlib",
-          "homepage_url": "http://www.zlib.net/",
-          "text_url": "http://www.gzip.org/zlib/zlib_license.html",
-          "reference_url": "https://enterprise.dejacode.com/urn/urn:dje:license:zlib",
-          "spdx_license_key": "Zlib",
-          "spdx_url": "https://spdx.org/licenses/Zlib",
->>>>>>> 6d1f50a6
-          "start_line": 6,
-          "end_line": 23,
-          "matched_rule": {
-            "identifier": "zlib_17.RULE",
-            "license_expression": "zlib",
-            "licenses": [
-              "zlib"
-            ],
-<<<<<<< HEAD
-            "referenced_filenames": [],
-            "is_license_text": false,
-            "is_license_notice": true,
-=======
-            "is_license_text": true,
-            "is_license_notice": false,
->>>>>>> 6d1f50a6
-            "is_license_reference": false,
-            "is_license_tag": false,
-            "is_license_intro": false,
-            "has_unknown": false,
-            "matcher": "2-aho",
-            "rule_length": 144,
-            "matched_length": 144,
-            "match_coverage": 100.0,
-            "rule_relevance": 100
-          }
-        }
-      ],
-      "license_expressions": [
-        "zlib"
-      ],
-      "percentage_of_license_text": 94.12,
-      "copyrights": [
-        {
-          "value": "Copyright (c) 1995-2013 Jean-loup Gailly and Mark Adler",
-          "start_line": 4,
-          "end_line": 4
-        }
-      ],
-      "holders": [
-        {
-          "value": "Jean-loup Gailly and Mark Adler",
-          "start_line": 4,
-          "end_line": 4
-        }
-      ],
-      "authors": [],
-      "packages": [],
-      "emails": [
-        {
-          "email": "jloup@gzip.org",
-          "start_line": 23,
-          "end_line": 23
-        },
-        {
-          "email": "madler@alumni.caltech.edu",
-          "start_line": 23,
-          "end_line": 23
-        }
-      ],
-      "urls": [],
-      "facets": [
-        "core"
-      ],
-      "files_count": 0,
-      "dirs_count": 0,
-      "size_count": 0,
-      "scan_errors": []
-    },
-    {
-      "path": "scan/zlib/zutil.c",
-      "type": "file",
-      "name": "zutil.c",
-      "base_name": "zutil",
+      "name": "deflate.c",
+      "base_name": "deflate",
       "extension": ".c",
-<<<<<<< HEAD
-      "size": 179,
-      "sha1": "f98c6c82a570ac852801b46157c1540070d55358",
-      "md5": "48c4037f16b4670795fdf72e88cc278c",
-      "sha256": "fc1682e787ccc8d9eb83eb0b1f5acb59d22aa6ce1bff7c749a9dc315237b2240",
-=======
-      "size": 218,
-      "sha1": "2e846ef84cfb16e0e8b92c62a850a607a709d7b2",
-      "md5": "2a0ea6a99e31fb0989209a027476038d",
->>>>>>> 6d1f50a6
+      "size": 198,
+      "sha1": "4b4696c59e245cef0bad7334fdb63725ccfa218c",
+      "md5": "f11ed826baf25f2bfa9c610313460036",
+      "sha256": "ef7bf500e1accf7e91352788c92b5c6663bab52e2cd6c42284496518e4a5f054",
       "mime_type": "text/plain",
       "file_type": "ASCII text",
       "programming_language": "C",
@@ -5805,25 +1913,22 @@
       "license_expressions": [
         "zlib"
       ],
-      "percentage_of_license_text": 42.86,
+      "percentage_of_license_text": 40.0,
       "copyrights": [
         {
-          "value": "Copyright (c) 1995-2005, 2010, 2011, 2012 Jean-loup Gailly",
+          "value": "Copyright (c) 1995-2013 Jean-loup Gailly and Mark Adler",
           "start_line": 2,
           "end_line": 2
         }
       ],
       "holders": [
         {
-          "value": "Jean-loup Gailly",
+          "value": "Jean-loup Gailly and Mark Adler",
           "start_line": 2,
           "end_line": 2
         }
       ],
       "authors": [],
-      "packages": [],
-      "emails": [],
-      "urls": [],
       "facets": [
         "core"
       ],
@@ -5833,24 +1938,15 @@
       "scan_errors": []
     },
     {
-      "path": "scan/zlib/zutil.h",
+      "path": "scan/zlib/deflate.h",
       "type": "file",
-<<<<<<< HEAD
-      "name": "deflate.c",
+      "name": "deflate.h",
       "base_name": "deflate",
-      "extension": ".c",
-      "size": 198,
-      "sha1": "4b4696c59e245cef0bad7334fdb63725ccfa218c",
-      "md5": "f11ed826baf25f2bfa9c610313460036",
-      "sha256": "ef7bf500e1accf7e91352788c92b5c6663bab52e2cd6c42284496518e4a5f054",
-=======
-      "name": "zutil.h",
-      "base_name": "zutil",
       "extension": ".h",
-      "size": 395,
-      "sha1": "830fca8d60bd0d0d91f6354d83ec8bf118a20e64",
-      "md5": "807b91d2bf5e18de555e56de37e487d1",
->>>>>>> 6d1f50a6
+      "size": 165,
+      "sha1": "a99a71ff971faf49a52ed6f7d3075fdffae8054b",
+      "md5": "d8821cd288e2be7fd83cdcac22a427ce",
+      "sha256": "a3c2fa63c7e730bdd008bc07b7d3865dc76781082b77a03d52a918ce1c7d3459",
       "mime_type": "text/plain",
       "file_type": "ASCII text",
       "programming_language": "C",
@@ -5905,10 +2001,10 @@
       "license_expressions": [
         "zlib"
       ],
-      "percentage_of_license_text": 40.0,
+      "percentage_of_license_text": 50.0,
       "copyrights": [
         {
-          "value": "Copyright (c) 1995-2013 Jean-loup Gailly",
+          "value": "Copyright (c) 1995-2012 Jean-loup Gailly",
           "start_line": 2,
           "end_line": 2
         }
@@ -5921,208 +2017,8 @@
         }
       ],
       "authors": [],
-      "packages": [],
-      "emails": [],
-      "urls": [],
       "facets": [
         "core"
-      ],
-      "files_count": 0,
-      "dirs_count": 0,
-      "size_count": 0,
-      "scan_errors": []
-    },
-    {
-      "path": "scan/zlib/ada",
-      "type": "directory",
-      "name": "ada",
-      "base_name": "ada",
-      "extension": "",
-      "size": 0,
-      "sha1": null,
-      "md5": null,
-      "mime_type": null,
-      "file_type": null,
-      "programming_language": null,
-      "is_binary": false,
-      "is_text": false,
-      "is_archive": false,
-      "is_media": false,
-      "is_source": false,
-      "is_script": false,
-      "licenses": [],
-      "license_expressions": [],
-      "copyrights": [],
-      "holders": [],
-      "authors": [],
-      "packages": [],
-      "emails": [],
-      "urls": [],
-      "facets": [],
-      "files_count": 1,
-      "dirs_count": 0,
-      "size_count": 2054,
-      "scan_errors": []
-    },
-    {
-      "path": "scan/zlib/ada/zlib.ads",
-      "type": "file",
-<<<<<<< HEAD
-      "name": "deflate.h",
-      "base_name": "deflate",
-      "extension": ".h",
-      "size": 165,
-      "sha1": "a99a71ff971faf49a52ed6f7d3075fdffae8054b",
-      "md5": "d8821cd288e2be7fd83cdcac22a427ce",
-      "sha256": "a3c2fa63c7e730bdd008bc07b7d3865dc76781082b77a03d52a918ce1c7d3459",
-      "mime_type": "text/plain",
-      "file_type": "ASCII text",
-      "programming_language": "C",
-=======
-      "name": "zlib.ads",
-      "base_name": "zlib",
-      "extension": ".ads",
-      "size": 2054,
-      "sha1": "93b3e6e5822c350a9c12e69a2848e29767777002",
-      "md5": "4e58eb393ad904c1de81a9ca5b9e392c",
-      "mime_type": "text/plain",
-      "file_type": "ASCII text",
-      "programming_language": null,
->>>>>>> 6d1f50a6
-      "is_binary": false,
-      "is_text": true,
-      "is_archive": false,
-      "is_media": false,
-      "is_source": false,
-      "is_script": false,
-      "licenses": [
-        {
-          "key": "gpl-2.0-plus",
-          "score": 100.0,
-          "name": "GNU General Public License 2.0 or later",
-          "short_name": "GPL 2.0 or later",
-          "category": "Copyleft",
-          "is_exception": false,
-<<<<<<< HEAD
-          "is_unknown": false,
-          "owner": "zlib",
-          "homepage_url": "http://www.zlib.net/",
-          "text_url": "http://www.gzip.org/zlib/zlib_license.html",
-          "reference_url": "https://scancode-licensedb.aboutcode.org/zlib",
-          "scancode_text_url": "https://github.com/nexB/scancode-toolkit/tree/develop/src/licensedcode/data/licenses/zlib.LICENSE",
-          "scancode_data_url": "https://github.com/nexB/scancode-toolkit/tree/develop/src/licensedcode/data/licenses/zlib.yml",
-          "spdx_license_key": "Zlib",
-          "spdx_url": "https://spdx.org/licenses/Zlib",
-          "start_line": 3,
-          "end_line": 3,
-=======
-          "owner": "Free Software Foundation (FSF)",
-          "homepage_url": "http://www.gnu.org/licenses/old-licenses/gpl-2.0-standalone.html",
-          "text_url": "http://www.gnu.org/licenses/old-licenses/gpl-2.0-standalone.html",
-          "reference_url": "https://enterprise.dejacode.com/urn/urn:dje:license:gpl-2.0-plus",
-          "spdx_license_key": "GPL-2.0-or-later",
-          "spdx_url": "https://spdx.org/licenses/GPL-2.0-or-later",
-          "start_line": 6,
-          "end_line": 25,
->>>>>>> 6d1f50a6
-          "matched_rule": {
-            "identifier": "gpl-2.0-plus_with_ada-linking-exception_1.RULE",
-            "license_expression": "gpl-2.0-plus WITH ada-linking-exception",
-            "licenses": [
-              "gpl-2.0-plus",
-              "ada-linking-exception"
-            ],
-            "referenced_filenames": [
-              "zlib.h"
-            ],
-            "is_license_text": false,
-            "is_license_notice": true,
-            "is_license_reference": false,
-            "is_license_tag": false,
-            "is_license_intro": false,
-            "has_unknown": false,
-            "matcher": "2-aho",
-            "rule_length": 176,
-            "matched_length": 176,
-            "match_coverage": 100.0,
-            "rule_relevance": 100
-<<<<<<< HEAD
-=======
-          }
-        },
-        {
-          "key": "ada-linking-exception",
-          "score": 100.0,
-          "name": "Ada linking exception to GPL 2.0 or later",
-          "short_name": "Ada linking exception to GPL 2.0 or later",
-          "category": "Copyleft Limited",
-          "is_exception": true,
-          "owner": "Dmitriy Anisimkov",
-          "homepage_url": null,
-          "text_url": "",
-          "reference_url": "https://enterprise.dejacode.com/urn/urn:dje:license:ada-linking-exception",
-          "spdx_license_key": null,
-          "spdx_url": "",
-          "start_line": 6,
-          "end_line": 25,
-          "matched_rule": {
-            "identifier": "gpl-2.0-plus_with_ada-linking-exception_1.RULE",
-            "license_expression": "gpl-2.0-plus WITH ada-linking-exception",
-            "licenses": [
-              "gpl-2.0-plus",
-              "ada-linking-exception"
-            ],
-            "is_license_text": false,
-            "is_license_notice": true,
-            "is_license_reference": false,
-            "is_license_tag": false,
-            "matcher": "2-aho",
-            "rule_length": 176,
-            "matched_length": 176,
-            "match_coverage": 100.0,
-            "rule_relevance": 100
->>>>>>> 6d1f50a6
-          }
-        }
-      ],
-      "license_expressions": [
-        "gpl-2.0-plus WITH ada-linking-exception"
-      ],
-<<<<<<< HEAD
-      "percentage_of_license_text": 50.0,
-      "copyrights": [
-        {
-          "value": "Copyright (c) 1995-2012 Jean-loup Gailly",
-          "start_line": 2,
-          "end_line": 2
-=======
-      "copyrights": [
-        {
-          "value": "Copyright (c) 2002-2004 Dmitriy Anisimkov",
-          "start_line": 4,
-          "end_line": 4
->>>>>>> 6d1f50a6
-        }
-      ],
-      "holders": [
-        {
-<<<<<<< HEAD
-          "value": "Jean-loup Gailly",
-          "start_line": 2,
-          "end_line": 2
-=======
-          "value": "Dmitriy Anisimkov",
-          "start_line": 4,
-          "end_line": 4
->>>>>>> 6d1f50a6
-        }
-      ],
-      "authors": [],
-      "packages": [],
-      "emails": [],
-      "urls": [],
-      "facets": [
-        "dev"
       ],
       "files_count": 0,
       "dirs_count": 0,
@@ -6154,9 +2050,6 @@
       "copyrights": [],
       "holders": [],
       "authors": [],
-      "packages": [],
-      "emails": [],
-      "urls": [],
       "facets": [],
       "files_count": 2,
       "dirs_count": 0,
@@ -6200,9 +2093,6 @@
         }
       ],
       "authors": [],
-      "packages": [],
-      "emails": [],
-      "urls": [],
       "facets": [
         "dev"
       ],
@@ -6291,15 +2181,6 @@
         }
       ],
       "authors": [],
-      "packages": [],
-      "emails": [],
-      "urls": [
-        {
-          "url": "http://www.boost.org/LICENSE_1_0.txt",
-          "start_line": 5,
-          "end_line": 5
-        }
-      ],
       "facets": [
         "dev"
       ],
@@ -6333,9 +2214,6 @@
       "copyrights": [],
       "holders": [],
       "authors": [],
-      "packages": [],
-      "emails": [],
-      "urls": [],
       "facets": [],
       "files_count": 1,
       "dirs_count": 0,
@@ -6426,25 +2304,6 @@
           "end_line": 12
         }
       ],
-      "packages": [],
-      "emails": [],
-      "urls": [
-        {
-          "url": "http://www.zlib.net/",
-          "start_line": 33,
-          "end_line": 33
-        },
-        {
-          "url": "http://www.winimage.com/zLibDll",
-          "start_line": 34,
-          "end_line": 34
-        },
-        {
-          "url": "http://www.muppetlabs.com/~breadbox/software/assembly.html",
-          "start_line": 35,
-          "end_line": 35
-        }
-      ],
       "facets": [
         "data"
       ],
@@ -6478,9 +2337,6 @@
       "copyrights": [],
       "holders": [],
       "authors": [],
-      "packages": [],
-      "emails": [],
-      "urls": [],
       "facets": [],
       "files_count": 2,
       "dirs_count": 0,
@@ -6567,9 +2423,6 @@
         }
       ],
       "authors": [],
-      "packages": [],
-      "emails": [],
-      "urls": [],
       "facets": [
         "tests"
       ],
@@ -6658,9 +2511,6 @@
         }
       ],
       "authors": [],
-      "packages": [],
-      "emails": [],
-      "urls": [],
       "facets": [
         "tests"
       ],
@@ -6694,9 +2544,6 @@
       "copyrights": [],
       "holders": [],
       "authors": [],
-      "packages": [],
-      "emails": [],
-      "urls": [],
       "facets": [],
       "files_count": 1,
       "dirs_count": 0,
@@ -6781,7 +2628,6 @@
         }
       ],
       "authors": [],
-<<<<<<< HEAD
       "facets": [
         "core"
       ],
@@ -7041,17 +2887,9 @@
           "value": "Jean-loup Gailly",
           "start_line": 2,
           "end_line": 2
-=======
-      "packages": [],
-      "emails": [],
-      "urls": [
-        {
-          "url": "http://www.cmr.no/",
-          "start_line": 7,
-          "end_line": 7
->>>>>>> 6d1f50a6
-        }
-      ],
+        }
+      ],
+      "authors": [],
       "facets": [
         "core"
       ],
