--- conflicted
+++ resolved
@@ -221,11 +221,8 @@
 * Alex Zimin -- Nemerle lexer
 * Rob Zimmerman -- Kal lexer
 * Vincent Zurczak -- Roboconf lexer
-<<<<<<< HEAD
 * Rostyslav Golda -- FloScript lexer
 * GitHub, Inc -- DASM16, Augeas, TOML, and Slash lexers
-=======
 * Simon Garnotel -- FreeFem++ lexer
->>>>>>> 1ba22a96
 
 Many thanks for all contributions!