import os
import re
import sys
import cgi
import shutil
import atexit
import tempfile
import warnings
import textwrap
import functools
from subprocess import check_call
import pkg_resources
import glob
import optparse

try:
    import wheel as _; _
    has_wheel = True
except ImportError:
    has_wheel = False

try:
    import pip
except ImportError:
    pip = None

class PipError(Exception):
    pass

def warn_wheel():
    print(
        "ERROR: .whl packages were downloaded but the wheel package "
        "is not installed, so they cannot be correctly processed.\n"
        "Install it with:\n"
        "    pip install wheel"
    )
    try:
        import setuptools
        setuptools_version = setuptools.__version__
    except ImportError:
        setuptools_version = ''
    if setuptools_version < '1.0.0':
        print(
            "WARNING: your setuptools package is out of date. This "
            "could lead to bad things.\n"
            "You should likely update it:\n"
            "    pip install -U setuptools"
        )

def dedent(text):
    return textwrap.dedent(text.lstrip("\n")).rstrip()

def maintain_cwd(f):
    @functools.wraps(f)
    def maintain_cwd_helper(*args, **kwargs):
        orig_dir = os.getcwd()
        try:
            return f(*args, **kwargs)
        finally:
            os.chdir(orig_dir)
    return maintain_cwd_helper

class InvalidFilePackageName(ValueError):
    def __init__(self, file, basedir=None):
        msg = "unexpected file name: %r " %(file, )
        msg += "(not in 'pkg-name-version.xxx' format"
        if basedir:
            msg += "; found in directory: %r" %(basedir)
        msg += ")"
        super(InvalidFilePackageName, self).__init__(msg)

def egg_to_package(file):
    warnings.warn("egg_to_package is deprecated; use file_to_package.",
                  stacklevel=1)
    return file_to_package(file)

def file_to_package(file, basedir=None):
    """ Returns the package name for a given file, or raises an
        ``InvalidFilePackageName`` exception if the file name is
        not valid::

        >>> file_to_package("foo-1.2.3_rc1.tar.gz")
        ('foo', '1.2.3-rc1.tar.gz')
        >>> file_to_package("foo-bar-1.2.tgz")
        ('foo-bar', '1.2.tgz')
        >>> file_to_package("kafka-quixey-0.8.1-1.tar.gz")
        ('kafka-quixey', '0.8.1-1.tar.gz')
        >>> file_to_package("foo-bar-1.2-py27-none-any.whl")
        ('foo-bar', '1.2-py27-none-any.whl')
        >>> file_to_package("Cython-0.17.2-cp26-none-linux_x86_64.whl")
        ('Cython', '0.17.2-cp26-none-linux_x86_64.whl')
        >>> file_to_package("PyYAML-3.10-py2.7-macosx-10.7-x86_64.egg")
        ('PyYAML', '3.10-py2.7-macosx-10.7-x86_64.egg')
        >>> file_to_package("python_ldap-2.3.9-py2.7-macosx-10.3-fat.egg")
        ('python-ldap', '2.3.9-py2.7-macosx-10.3-fat.egg')
        >>> file_to_package("python_ldap-2.4.19-cp27-none-macosx_10_10_x86_64.whl")
        ('python-ldap', '2.4.19-cp27-none-macosx_10_10_x86_64.whl')
        >>> file_to_package("foo.whl")
        Traceback (most recent call last):
            ...
        InvalidFilePackageName: unexpected file name: 'foo.whl' (not in 'pkg-name-version.xxx' format)
        >>> file_to_package("foo.png")
        Traceback (most recent call last):
            ...
        InvalidFilePackageName: unexpected file name: 'foo.png' (not in 'pkg-name-version.xxx' format)
        """
    file = os.path.basename(file)
    file_ext = os.path.splitext(file)[1].lower()
    if file_ext == ".egg":
        dist = pkg_resources.Distribution.from_location(None, file)
        name = dist.project_name
        split = (name, file[len(name)+1:])
        to_safe_name = lambda x: x
        to_safe_rest = lambda x: x
    elif file_ext == ".whl":
        bits = file.rsplit("-", 4)
        split = (bits[0], "-".join(bits[1:]))
        to_safe_name = pkg_resources.safe_name
        to_safe_rest = lambda x: x
    else:
        match = re.search(r"(?P<pkg>.*?)-(?P<rest>\d+.*)", file)
        if not match:
            raise InvalidFilePackageName(file, basedir)
        split = (match.group("pkg"), match.group("rest"))
        to_safe_name = pkg_resources.safe_name
        to_safe_rest = pkg_resources.safe_name

    if len(split) != 2 or not split[1]:
        raise InvalidFilePackageName(file, basedir)

    return (to_safe_name(split[0]), to_safe_rest(split[1]))

def try_int(x):
    try:
        return int(x)
    except ValueError:
        return x

def pip_get_version():
    pip_dist = pkg_resources.get_distribution("pip")
    return tuple(try_int(x) for x in pip_dist.version.split("."))

def pip_run_command(pip_args):
    if pip is None:
        print("===== WARNING =====")
        print("Cannot `import pip` - falling back to the pip executable.")
        print("This will be deprecated in a future release.")
        print("Please open an issue if this will be a problem: "
              "https://github.com/wolever/pip2pi/issues")
        print("===================")
        check_call(["pip"] + pip_args)
        return

    version = pip_get_version()
    if version < (1, 1):
        raise RuntimeError("pip >= 1.1 required, but %s is installed"
                           %(version, ))
    res = pip.main(pip_args)
    if res != 0:
        raise PipError("pip failed with status %s while running: %s"
                       %(res, pip_args))


OS_HAS_SYMLINK = hasattr(os, "symlink")


class Pip2PiOptionParser(optparse.OptionParser):
    def format_description(self, formatter):
        # Parent implementation reformats all the hard line breaks
        return self.get_description() + "\n"

    def add_index_options(self):
        self.add_option(
            '-n', '--normalize-package-names', dest="normalize_package_names",
            default=None, action="store_true",
            help=dedent("""
                Normalize package names in simple index.
                Ex, 'simple/Django/Django-1.7.tar.gz' will be
                normalized to 'simple/django/Django-1.7.tar.gz'.
                Non-normalized package names are deprecated and
                this option will eventually be enabled by default.
                See also: https://github.com/wolever/pip2pi/issues/37
            """))
        self.add_option(
            '-N', '--no-normalize-package-names', dest="normalize_package_names",
            action="store_false")
        self.add_option(
            '-x', '--no-build-html', dest="build_html", action="store_false",
            default=True, help=dedent("""
                Don't build index files for each directory, you might want to
                to disable this if your server dynamically builds index files
                using something like mod_autoindex and you want to make older
                package/module versions continue to be available.
            """))
        self.add_option(
            '-z', '--also-get-source', dest="get_source", action="store_true",
            default=False, help=dedent("""
                In addition to downloading wheels, eggs or any other package
                format also download the source tar.gz files in case the
                platform using this index does not support the wheel/egg/etc
            """))
        self.add_option(
            '-s', '--symlink', dest="use_symlink",
            default=OS_HAS_SYMLINK, action="store_true",
            help=dedent("""
                Use symlinks in PACKAGE_DIR/simple/ rather than copying files.
                Default: %default
            """))
        self.add_option(
            '-S', '--no-symlink', dest="use_symlink", action="store_false")
        self.add_option(
            '-v', '--verbose', dest="verbose", action="store_true")

    def _process_args(self, largs, rargs, values):
        """
        An unknown option pass-through implementation of OptionParser.

        When unknown arguments are encountered, bundle with largs and try again,
        until rargs is depleted.

        sys.exit(status) will still be called if a known argument is passed
        incorrectly (e.g. missing arguments or bad argument types, etc.)

        From http://stackoverflow.com/a/9307174/6364
        """
        while rargs:
            try:
                optparse.OptionParser._process_args(self, largs, rargs, values)
            except (optparse.BadOptionError, optparse.AmbiguousOptionError) as e:
                largs.append(e.opt_str)


def dir2pi(argv=sys.argv, use_symlink=None):
    parser = Pip2PiOptionParser(
        usage="usage: %prog PACKAGE_DIR",
        description=dedent("""
            Creates the directory PACKAGE_DIR/simple/ and populates it with the
            directory structure required to use with pip's --index-url.

            Assumes that PACKAGE_DIR contains a bunch of archives named
            'package-name-version.ext' (ex 'foo-2.1.tar.gz' or
            'foo-bar-1.3rc1.bz2').

            This makes the most sense if PACKAGE_DIR is somewhere inside a
            webserver's htdocs directory.

            For example:

                $ ls packages/
                foo-1.2.tar.gz
                $ dir2pi packages/
                $ find packages/
                packages/
                packages/foo-1.2.tar.gz
                packages/simple/
                packages/simple/foo/
                packages/simple/foo/index.html
                packages/simple/foo/foo-1.2.tar.gz
        """))

    if use_symlink is not None:
        warnings.warn("dir2pi(use_symlink=...) is deprecated", stacklevel=1)

    parser.add_index_options()

    option, argv = parser.parse_args(argv)
    if len(argv) != 2:
        parser.print_help()
        parser.exit()
    return _dir2pi(option, argv)

def _dir2pi(option, argv):
    pkgdir = argv[1]
    if not os.path.isdir(pkgdir):
        raise ValueError("no such directory: %r" %(pkgdir, ))
    pkgdirpath = lambda *x: os.path.join(pkgdir, *x)

    shutil.rmtree(pkgdirpath("simple"), ignore_errors=True)
    os.mkdir(pkgdirpath("simple"))
    pkg_index = ("<html><head><title>Simple Index</title>"
                 "<meta name='api-version' value='2' /></head><body>\n")

    warn_normalized_pkg_names = []
    processed_pkg = set()
    for file in os.listdir(pkgdir):
        pkg_filepath = os.path.join(pkgdir, file)
        if not os.path.isfile(pkg_filepath):
            continue
        pkg_basename = os.path.basename(file)
        if pkg_basename.startswith("."):
            continue
        pkg_name, pkg_rest = file_to_package(pkg_basename, pkgdir)

        pkg_dir_name = pkg_name
        if option.normalize_package_names:
            pkg_dir_name = pkg_dir_name.lower()
        elif pkg_dir_name != pkg_dir_name.lower():
            if option.normalize_package_names is None:
                warn_normalized_pkg_names.append(pkg_name)
        pkg_dir = pkgdirpath("simple", pkg_dir_name)
        if not os.path.exists(pkg_dir):
            os.mkdir(pkg_dir)
        pkg_new_basename = "-".join([pkg_name, pkg_rest])
        symlink_target = os.path.join(pkg_dir, pkg_new_basename)
        symlink_source = os.path.join("../../", pkg_basename)
        if option.use_symlink and OS_HAS_SYMLINK:
<<<<<<< HEAD
            try:
                os.symlink(symlink_source, symlink_target)
            except OSError as e:
                warnings.warn(dedent("""
                WARNING: problem encountered creating symlink %s, Skipping : %s
                """ %(pkg_new_basename, e)))
=======
            if option.verbose:
                print('linking %s to %s' % (symlink_source, symlink_target))
            os.symlink(symlink_source, symlink_target)
>>>>>>> 0d735b3c
        else:
            if option.verbose:
                print('copying %s to %s' % (symlink_target, pkg_filepath))
            shutil.copy2(pkg_filepath, symlink_target)

        if pkg_name not in processed_pkg:
            pkg_index += "<a href='%s/'>%s</a><br />\n" %(
                cgi.escape(pkg_dir_name),
                cgi.escape(pkg_name),
            )
            processed_pkg.add(pkg_name)

        if option.build_html:
            with open(os.path.join(pkg_dir, "index.html"), "a") as fp:
                fp.write("<a href='%(name)s'>%(name)s</a><br />\n" %{
                    "name": cgi.escape(pkg_new_basename),
                })
    pkg_index += "</body></html>\n"

    if option.build_html:
        with open(pkgdirpath("simple/index.html"), "w") as fp:
            fp.write(pkg_index)

    if warn_normalized_pkg_names:
        warnings.warn(dedent("""
            \n
            WARNING: Non-normalized packages encountered: %s.\n
            Please consider passing `--normalize-package-names` and verifying
            that your environment does not break, as package names will
            eventually be normalized by default. Silence this warning by
            passing `--no-normalized-package-names`.\n
            See also: https://github.com/wolever/pip2pi/issues/37\n
            _
        """ %(", ".join(warn_normalized_pkg_names), )), stacklevel=0)

    return 0

def globall(globs):
    result = []
    for g in globs:
        result.extend(glob.glob(g))
    return result

@maintain_cwd
def pip2tgz(argv=sys.argv):
    glob_exts = ['*.whl', '*.tgz', '*.gz']
    parser = Pip2PiOptionParser(
        usage="usage: %prog OUTPUT_DIRECTORY [PIP_OPTIONS] PACKAGES ...",
        description=dedent("""
            Where PACKAGES are any names accepted by pip (ex, `foo`,
            `foo==1.2`, `-r requirements.txt`), and [PIP_OPTIONS] can be any
            options accepted by `pip install -d`.

            pip2tgz will download all packages required to install PACKAGES and
            save them to sanely-named tarballs or wheel files in OUTPUT_DIRECTORY.

            For example:

                $ pip2tgz /var/www/packages/ -r requirements.txt foo==1.2 baz/
                $ pip2tgz /var/www/packages/ \\
                    --no-use-wheel \\
                    --index-url https://example.com/simple \\
                    bar==3.1
        """))

    option, argv = parser.parse_args(argv)
    if len(argv) < 3:
        parser.print_help()
        parser.exit()

    outdir = os.path.abspath(argv[1])
    if not os.path.exists(outdir):
        os.mkdir(outdir)

    full_glob_paths = [
        os.path.join(outdir, g) for g in glob_exts
    ]
    pkg_file_set = lambda: set(globall(full_glob_paths))
    old_pkgs = pkg_file_set()

    pip_run_command(['install', '-d', outdir] + argv[2:])

    os.chdir(outdir)
    new_pkgs = pkg_file_set() - old_pkgs
    new_wheels = [ f for f in new_pkgs if f.endswith(".whl") ]
    res = handle_new_wheels(outdir, new_wheels)
    if res:
        return res

    num_pkgs = len(pkg_file_set() - old_pkgs)
    print("\nDone. %s new archives currently saved in %r." %(num_pkgs, argv[1]))
    return 0


def handle_new_wheels(outdir, new_wheels):
    """ Makes sure that, if wheel files are downloaded, their dependencies are
        correctly handled.

        This is necessary because ``pip install -d ...`` was broken
        pre-1.5.3[0].

        [0]: https://github.com/pypa/pip/issues/1617
        """
    if not new_wheels:
        return 0

    pip_version = pip_get_version()
    if pip_version >= (1, 5, 3):
        return 0

    print("")
    print("!" * 80)

    if not has_wheel:
        warn_wheel()
        # Remove the wheel files so that they will be re-downloaded and
        # their dependencies installed next time around
        for f in new_wheels:
            os.unlink(f)
        return 1

    print(dedent("""
        WARNING: Your version of pip (%s) doesn't correctly support wheel
        files. I'll do my best to work around that for now, but if possible
        you should upgrade to at least 1.5.3.
    """)) %(pip_version, )

    print("!" * 80)
    print

    for new_pkg in new_wheels:
        pkg_file_basedir = os.path.abspath(os.path.dirname(new_pkg))
        pkg_name, _ = file_to_package(new_pkg)
        pip_run_command([
            '-q', 'wheel', '-w', outdir,
            '--find-links', pkg_file_basedir,
            pkg_name,
        ])

WINDOWS_PATH_RE = re.compile(r"^[A-Za-z]:\\")

def is_remote_target(target):
    return ":" in target and not WINDOWS_PATH_RE.match(target)


def pip2pi(argv=sys.argv):
    parser = Pip2PiOptionParser(
        usage="usage: %prog TARGET [PIP_OPTIONS] PACKAGES ...",
        description=dedent("""
            Adds packages PACKAGES to PyPI-compatible package index at TARGET.

            If TARGET contains ':' it will be treated as a remote path. The
            package index will be built locally and rsync will be used to copy
            it to the remote host.

            PIP_OPTIONS can be any options accepted by `pip install -d`, like
            `--index-url` or `--no-use-wheel`.

            For example, to create a remote index:

                $ pip2pi example.com:/var/www/packages/ -r requirements.txt

            To create a local index:

                $ pip2pi ~/Sites/packages/ foo==1.2

            To pass arguments to pip:

                $ pip2pi ~/Sites/packages/ \\
                    --no-use-wheel \\
                    --index-url https://example.com/simple \\
                    -r requirements-base.txt \\
                    -r requirements-dev.txt \\
                    bar==3.1

        """))
    parser.add_index_options()

    option, argv = parser.parse_args(argv)
    if len(argv) < 3:
        parser.print_help()
        parser.exit()

    target = argv[1]
    pip_argv = argv[2:]
    if is_remote_target(target):
        is_remote = True
        working_dir = tempfile.mkdtemp(prefix="pip2pi-working-dir")
        atexit.register(lambda: shutil.rmtree(working_dir))
    else:
        is_remote = False
        working_dir = os.path.abspath(target)

    subcmd_argv = [argv[0], working_dir] + pip_argv
    res = pip2tgz(subcmd_argv)
    if res:
        print("pip2tgz returned an error; aborting.")
        return res
    if option.get_source:
        subcmd_argv_source = subcmd_argv[:]
        subcmd_argv_source.insert(2, '--no-use-wheel')
        res = pip2tgz(subcmd_argv_source)
        if res:
            print("pip2tgz returned an error; aborting.")
            return res

    res = _dir2pi(option, subcmd_argv)
    if res:
        print("dir2pi returned an error; aborting.")
        return res

    if is_remote:
        print("copying temporary index at %r to %r..." %(working_dir, target))
        check_call([
            "rsync",
            "--recursive", "--progress", "--links",
            working_dir + "/", target + "/",
        ])
    return 0<|MERGE_RESOLUTION|>--- conflicted
+++ resolved
@@ -304,18 +304,14 @@
         symlink_target = os.path.join(pkg_dir, pkg_new_basename)
         symlink_source = os.path.join("../../", pkg_basename)
         if option.use_symlink and OS_HAS_SYMLINK:
-<<<<<<< HEAD
             try:
+                if option.verbose:
+                    print('linking %s to %s' % (symlink_source, symlink_target))
                 os.symlink(symlink_source, symlink_target)
             except OSError as e:
                 warnings.warn(dedent("""
                 WARNING: problem encountered creating symlink %s, Skipping : %s
                 """ %(pkg_new_basename, e)))
-=======
-            if option.verbose:
-                print('linking %s to %s' % (symlink_source, symlink_target))
-            os.symlink(symlink_source, symlink_target)
->>>>>>> 0d735b3c
         else:
             if option.verbose:
                 print('copying %s to %s' % (symlink_target, pkg_filepath))
